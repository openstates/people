--- conflicted
+++ resolved
@@ -77,16 +77,7 @@
   - chamber: lower
     district: 139
     vacant_until: 2025-01-01
-<<<<<<< HEAD
-sc:
-=======
-pr:
-  vacancies:
-  - chamber: lower
-    district: 29
-    vacant_until: 2025-01-01
 wi:
->>>>>>> 751cc02c
   vacancies:
   - chamber: upper
     district: 4
