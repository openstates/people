--- conflicted
+++ resolved
@@ -116,18 +116,9 @@
     vacant_until: 2026-01-01
   - chamber: lower
     district: VA-11
-<<<<<<< HEAD
     vacant_until: 2026-01-01
-=======
-    vacant_until: 2026-01-01
-wa:
-  vacancies:
-  - chamber: upper
-    district: 5
-    vacant_until: 2025-06-23
 va:
   vacancies:
   - chamber: lower
     district: 33
-    vacant_until: 2025-08-16
->>>>>>> d919fc4c
+    vacant_until: 2025-08-16