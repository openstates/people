al:
  vacancies:
  - chamber: upper
    district: '5'
    vacant_until: 2026-01-01
  - chamber: lower
    district: '11'
    vacant_until: 2026-01-01
  - chamber: lower
    district: '12'
    vacant_until: 2026-01-01
ca:
  vacancies:
  - chamber: lower
    district: '63'
    vacant_until: 2025-08-26
dc:
  vacancies:
  - chamber: legislature
    district: Ward 8
    vacant_until: 2026-01-01
fl:
  vacancies:
  - chamber: lower
    district: '3'
    vacant_until: 2026-01-01
  - chamber: upper
    district: '15'
    vacant_until: 2026-01-01
  - chamber: upper
    district: '19'
    vacant_until: 2025-06-10
ga:
  vacancies:
  - chamber: upper
    district: '21'
    vacant_until: 2026-01-01
hi:
  vacancies:
  - chamber: lower
    district: '18'
    vacant_until: 2026-01-01
la:
  vacancies: []
ma:
  vacancies:
  - chamber: lower
    district: 3rd Bristol
    vacant_until: 2026-01-01
mi:
  vacancies:
  - chamber: upper
    district: 35
    vacant_until: 2026-01-01
mo:
  vacancies:
  - chamber: lower
    district: '95'
    vacant_until: 2026-01-01
<<<<<<< HEAD
mt:
=======
ms:
  vacancies:
  - chamber: lower
    district: '26'
    vacant_until: 2026-01-01
  - chamber: upper
    district: '24'
    vacant_until: 2026-01-01
  - chamber: upper
    district: '26'
    vacant_until: 2026-01-01
nd:
>>>>>>> 18696891
  vacancies:
  - chamber: lower
    district: '75'
    vacant_until: 2026-01-01
  - chamber: lower
    district: '160'
    vacant_until: 2026-01-01
nd:
  vacancies:
  - chamber: lower
    district: '26'
    vacant_until: 2026-01-01
  - chamber: lower
    district: '25'
    vacant_until: 2026-01-01
nh:
  vacancies:
  - chamber: lower
    district: Rockingham 25
    vacant_until: 2026-01-01
  - chamber: lower
    district: Coos 5
    vacant_until: 2026-01-01
ny:
  vacancies: []
ri:
  vacancies:
  - chamber: upper
    district: '4'
    vacant_until: 2025-08-06
sd:
  vacancies:
  - chamber: upper
    district: '22'
    vacant_until: 2026-01-01
  - chamber: lower
    district: '1'
    vacant_until: 2026-01-01
tx:
  vacancies:
  - chamber: upper
    district: 9
    vacant_until: 2025-11-05
us:
  vacancies:
  - chamber: lower
    district: AZ-7
    vacant_until: 2026-01-01
  - chamber: lower
    district: TX-18
    vacant_until: 2026-01-01
  - chamber: lower
    district: VA-11
    vacant_until: 2026-01-01
va:
  vacancies:
  - chamber: lower
    district: 33
    vacant_until: 2025-08-16
ut:
  vacancies:
  - chamber: lower
    district: 51
    vacant_until: 2026-07-30<|MERGE_RESOLUTION|>--- conflicted
+++ resolved
@@ -57,9 +57,13 @@
   - chamber: lower
     district: '95'
     vacant_until: 2026-01-01
-<<<<<<< HEAD
 mt:
-=======
+  vacancies:
+  - chamber: lower
+    district: '75'
+    vacant_until: 2026-01-01
+  - chamber: lower
+    district: '160'
 ms:
   vacancies:
   - chamber: lower
@@ -70,15 +74,6 @@
     vacant_until: 2026-01-01
   - chamber: upper
     district: '26'
-    vacant_until: 2026-01-01
-nd:
->>>>>>> 18696891
-  vacancies:
-  - chamber: lower
-    district: '75'
-    vacant_until: 2026-01-01
-  - chamber: lower
-    district: '160'
     vacant_until: 2026-01-01
 nd:
   vacancies:
