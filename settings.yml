al:
  vacancies:
  - chamber: upper
    district: '5'
    vacant_until: 2026-01-01
  - chamber: lower
    district: '11'
    vacant_until: 2026-01-01
az:
  vacancies:
  - chamber: upper
    district: '9'
    vacant_until: 2026-01-01
<<<<<<< HEAD
=======
ca:
  vacancies:
  - chamber: lower
    district: '63'
    vacant_until: 2025-08-26
ct:
  vacancies:
  - chamber: lower
    district: '113'
    vacant_until: 2026-01-01
>>>>>>> 28ce8808
dc:
  vacancies:
  - chamber: legislature
    district: Ward 8
    vacant_until: 2026-01-01
fl:
  vacancies:
  - chamber: lower
    district: '3'
    vacant_until: 2026-01-01
  - chamber: upper
    district: '15'
    vacant_until: 2026-01-01
ia:
  vacancies:
  - chamber: lower
    district: '78'
    vacant_until: 2025-04-29
hi:
  vacancies:
  - chamber: lower
    district: '18'
    vacant_until: 2026-01-01
la:
  vacancies:
  - chamber: lower
    district: '67'
    vacant_until: 2026-01-01
ma:
  vacancies:
  - chamber: lower
    district: 3rd Bristol
    vacant_until: 2026-01-01
  - chamber: lower
    district: 6th Essex
    vacant_until: 2026-01-01
mi:
  vacancies:
  - chamber: upper
    district: 35
    vacant_until: 2026-01-01
mn:
  vacancies:
  - chamber: upper
    district: 6
    vacant_until: 2026-01-01
mo:
  vacancies:
  - chamber: lower
    district: '95'
    vacant_until: 2026-01-01
ms:
  vacancies:
  - chamber: lower
    district: '23'
    vacant_until: 2026-01-01
  - chamber: lower
    district: '82'
    vacant_until: 2026-01-01
nh:
  vacancies:
  - chamber: lower
    district: Strafford 12
    vacant_until: 2026-01-01
  - chamber: lower
    district: Rockingham 25
    vacant_until: 2026-01-01
ok:
  vacancies:
  - chamber: lower
    district: '71'
    vacant_until: 2026-01-01
  - chamber: lower
    district: '74'
    vacant_until: 2026-01-01
  - chamber: lower
    district: '97'
    vacant_until: 2025-09-09
  - chamber: upper
    district: '8'
    vacant_until: 2026-01-01
or:
  vacancies:
  - chamber: upper
    district: '13'
    vacant_until: 2025-06-01
pa:
  vacancies:
  - chamber: upper
    district: '36'
    vacant_until: 2026-01-01
pr:
  vacancies:
  - chamber: upper
    district: '4'
    vacant_until: 2026-01-01
ri:
  vacancies:
  - chamber: upper
    district: '4'
    vacant_until: 2025-07-01
sc:
  vacancies:
  - chamber: lower
    district: '50'
    vacant_until: 2026-01-01
us:
  vacancies:
  - chamber: lower
    district: AZ-7
    vacant_until: 2026-01-01
  - chamber: lower
    district: TX-18
    vacant_until: 2026-01-01
wa:
  vacancies:
  - chamber: upper
    district: 5
    vacant_until: 2025-06-23<|MERGE_RESOLUTION|>--- conflicted
+++ resolved
@@ -11,19 +11,11 @@
   - chamber: upper
     district: '9'
     vacant_until: 2026-01-01
-<<<<<<< HEAD
-=======
 ca:
   vacancies:
   - chamber: lower
     district: '63'
     vacant_until: 2025-08-26
-ct:
-  vacancies:
-  - chamber: lower
-    district: '113'
-    vacant_until: 2026-01-01
->>>>>>> 28ce8808
 dc:
   vacancies:
   - chamber: legislature
