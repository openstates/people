al:
  vacancies:
  - chamber: lower
    district: 52
    vacant_until: 2025-01-01
az:
  vacancies:
  - chamber: lower
    district: 4
    vacant_until: 2025-01-01
ca:
  vacancies:
  - chamber: lower
    district: 32
    vacant_until: 2025-01-01
ma:
  vacancies:
  - chamber: lower
    district: '6th Plymouth'
    vacant_until: 2025-01-01
me:
  vacancies:
  - chamber: lower
    district: 14
    vacant_until: 2025-01-01
  - chamber: lower
    district: 51
    vacant_until: 2025-01-01
  - chamber: lower
    district: 79
    vacant_until: 2025-01-01
<<<<<<< HEAD
=======
md:
  vacancies:
  - chamber: lower
    district: 16
    vacant_until: 2025-01-01
mi:
  vacancies:
  - chamber: lower
    district: 13
    vacant_until: 2025-01-01
  - chamber: lower
    district: 25
    vacant_until: 2025-01-01
>>>>>>> 1cf64371
mo:
  vacancies:
  - chamber: lower
    district: 78
    vacant_until: 2025-01-01
mn:
  vacancies:
  - chamber: upper
    district: 45
    vacant_until: 2025-01-01
  - chamber: lower
    district: 50A
    vacant_until: 2025-01-01
nh:
  vacancies:
  - chamber: lower
    district: Rockingham 21
    vacant_until: 2025-01-01
  - chamber: lower
    district: Grafton 12
    vacant_until: 2025-01-01
  - chamber: lower
    district: Hillsborough 2
    vacant_until: 2025-01-01
nv:
  vacancies:
    - chamber: upper
      district: 18
      vacant_until: 2025-01-01
    - chamber: lower
      district: 7
      vacant_until: 2025-01-01
    - chamber: lower
      district: 10
      vacant_until: 2025-01-01
ny:
  vacancies:
  - chamber: upper
    district: 63
    vacant_until: 2025-01-01
pa:
  vacancies:
  - chamber: lower
    district: 139
    vacant_until: 2025-01-01
pr:
  vacancies:
  - chamber: lower
    district: 29
    vacant_until: 2025-01-01
ri:
  vacancies:
  - chamber: upper
    district: 25
    vacant_until: 2025-01-01
wi:
  vacancies:
  - chamber: upper
    district: 4
    vacant_until: 2025-01-01<|MERGE_RESOLUTION|>--- conflicted
+++ resolved
@@ -29,22 +29,11 @@
   - chamber: lower
     district: 79
     vacant_until: 2025-01-01
-<<<<<<< HEAD
-=======
 md:
   vacancies:
   - chamber: lower
     district: 16
     vacant_until: 2025-01-01
-mi:
-  vacancies:
-  - chamber: lower
-    district: 13
-    vacant_until: 2025-01-01
-  - chamber: lower
-    district: 25
-    vacant_until: 2025-01-01
->>>>>>> 1cf64371
 mo:
   vacancies:
   - chamber: lower
