--- conflicted
+++ resolved
@@ -86,20 +86,9 @@
   vacancies:
   - chamber: lower
     district: '109'
-<<<<<<< HEAD
-=======
-    vacant_until: 2025-01-01
-sd:
-  vacancies:
-  - chamber: lower
-    district: 32
-    vacant_until: 2025-01-01
-  - chamber: upper
-    district: 35
     vacant_until: 2025-01-01
 wi:
   vacancies:
   - chamber: upper
     district: 4
->>>>>>> 4d8e2804
     vacant_until: 2025-01-01