al:
  vacancies:
  - chamber: lower
    district: 52
    vacant_until: 2025-01-01
ga:
  vacancies:
  - chamber: lower
    district: 125
    vacant_until: 2025-01-01
  - chamber: lower
    district: 139
    vacant_until: 2025-01-01
  - chamber: upper
    district: 30
    vacant_until: 2025-01-01
ma:
  vacancies:
  - chamber: lower
    district: '6th Plymouth'
    vacant_until: 2025-01-01
mi:
  vacancies:
  - chamber: lower
    district: 13
    vacant_until: 2025-01-01
  - chamber: lower
    district: 25
    vacant_until: 2025-01-01
mo:
  vacancies:
  - chamber: lower
    district: 78
    vacant_until: 2025-01-01
mn:
  vacancies:
  - chamber: upper
    district: 45
    vacant_until: 2025-01-01
  - chamber: lower
    district: 50A
    vacant_until: 2025-01-01
nh:
  vacancies:
  - chamber: lower
    district: Rockingham 21
    vacant_until: 2025-01-01
  - chamber: lower
    district: Grafton 12
    vacant_until: 2025-01-01
  - chamber: lower
    district: Hillsborough 2
    vacant_until: 2025-01-01
nv:
  vacancies:
    - chamber: upper
      district: 18
      vacant_until: 2025-01-01
    - chamber: lower
      district: 10
      vacant_until: 2025-01-01
oh:
  vacancies:
  - chamber: lower
    district: 32
    vacant_until: 2025-01-01
  - chamber: lower
    district: 33
    vacant_until: 2025-01-01
ok:
  vacancies:
  - chamber: lower
    district: 39
    vacant_until: 2025-01-01
pa:
  vacancies:
  - chamber: lower
    district: 139
    vacant_until: 2025-01-01
pr:
  vacancies:
  - chamber: lower
    district: 29
    vacant_until: 2025-01-01
<<<<<<< HEAD
sd:
=======
sc:
  vacancies:
  - chamber: lower
    district: '109'
    vacant_until: 2025-01-01
wi:
>>>>>>> b573576c
  vacancies:
  - chamber: upper
    district: 4
    vacant_until: 2025-01-01<|MERGE_RESOLUTION|>--- conflicted
+++ resolved
@@ -82,16 +82,7 @@
   - chamber: lower
     district: 29
     vacant_until: 2025-01-01
-<<<<<<< HEAD
-sd:
-=======
-sc:
-  vacancies:
-  - chamber: lower
-    district: '109'
-    vacant_until: 2025-01-01
 wi:
->>>>>>> b573576c
   vacancies:
   - chamber: upper
     district: 4
