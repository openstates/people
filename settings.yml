al:
  vacancies:
  - chamber: lower
    district: 29
    vacant_until: 2023-03-06
  - chamber: lower
    district: 47
    vacant_until: 2023-03-06
ct:
  vacancies:
  - chamber: lower
    district: 100
    vacant_until: 2025-01-08
fl:
  vacancies:
  - chamber: lower
    district: '50'
    vacant_until: 2023-03-06
  - chamber: lower
    district: '11'
    vacant_until: 2023-03-06
  - chamber: upper
    district: '36'
    vacant_until: 2023-03-06
la:
  vacancies:
  - chamber: upper
    district: '5'
    vacant_until: 2023-04-09
ma:
  vacancies:
  - chamber: lower
    district: 1st Middlesex
    vacant_until: 2023-01-28
  - chamber: lower
    district: 8th Essex
    vacant_until: 2023-01-28
  - chamber: lower
    district: 8th Middlesex
    vacant_until: 2023-01-28
  - chamber: lower
    district: 11th Plymouth
    vacant_until: 2023-01-28
us:
  vacancies:
    - chamber: lower
      district: 'FL-22'
<<<<<<< HEAD
      vacant_until: 2022-12-30
=======
      vacant_until: 2022-12-30
wv:
  vacancies:
  - chamber: lower
    district: '35'
    vacant_until: 2023-01-28
>>>>>>> 8eb48cec
<|MERGE_RESOLUTION|>--- conflicted
+++ resolved
@@ -45,13 +45,4 @@
   vacancies:
     - chamber: lower
       district: 'FL-22'
-<<<<<<< HEAD
-      vacant_until: 2022-12-30
-=======
-      vacant_until: 2022-12-30
-wv:
-  vacancies:
-  - chamber: lower
-    district: '35'
-    vacant_until: 2023-01-28
->>>>>>> 8eb48cec
+      vacant_until: 2022-12-30