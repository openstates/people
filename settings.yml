--- conflicted
+++ resolved
@@ -6,19 +6,10 @@
   - chamber: lower
     district: '11'
     vacant_until: 2026-01-01
-<<<<<<< HEAD
   - chamber: lower
     district: '12'
     vacant_until: 2026-01-01
-az:
-  vacancies:
-  - chamber: upper
-    district: '9'
-    vacant_until: 2026-01-01
 ca:
-=======
-ct:
->>>>>>> cbf36bf4
   vacancies:
   - chamber: lower
     district: '63'
