al:
  vacancies:
  - chamber: upper
    district: '5'
    vacant_until: 2026-01-01
  - chamber: lower
    district: '11'
    vacant_until: 2026-01-01
  - chamber: lower
    district: '12'
    vacant_until: 2026-01-01
ca:
  vacancies:
  - chamber: lower
    district: '63'
    vacant_until: 2025-08-26
dc:
  vacancies:
  - chamber: legislature
    district: Ward 8
    vacant_until: 2026-01-01
fl:
  vacancies:
  - chamber: upper
    district: '15'
    vacant_until: 2026-01-01
ga:
  vacancies:
  - chamber: upper
    district: '21'
    vacant_until: 2026-01-01
hi:
  vacancies:
  - chamber: lower
    district: '18'
    vacant_until: 2026-01-01
la:
  vacancies: []
<<<<<<< HEAD
=======
ks:
  vacancies:
  - chamber: lower
    district: 70
    vacant_until: 2026-01-01
  - chamber: lower
    district: 85
    vacant_until: 2026-01-01
>>>>>>> 809d9826
mi:
  vacancies:
  - chamber: upper
    district: 35
    vacant_until: 2026-01-01
mn:
  vacancies:
  - chamber: lower
    district: '34B'
    vacant_until: 2026-09-17
mo:
  vacancies:
  - chamber: lower
    district: '95'
    vacant_until: 2026-01-01
  - chamber: lower
    district: '160'
    vacant_until: 2026-01-01
mt:
  vacancies:
  - chamber: lower
    district: '75'
    vacant_until: 2026-01-01
ms:
  vacancies:
  - chamber: lower
    district: '26'
    vacant_until: 2026-01-01
  - chamber: upper
    district: '24'
    vacant_until: 2026-01-01
  - chamber: upper
    district: '26'
    vacant_until: 2026-01-01
nd:
  vacancies:
  - chamber: lower
    district: '25'
    vacant_until: 2026-01-01
nh:
  vacancies:
  - chamber: lower
    district: Rockingham 25
    vacant_until: 2026-01-01
  - chamber: lower
    district: Coos 5
    vacant_until: 2026-01-01
ny:
  vacancies: []
ri:
  vacancies:
  - chamber: upper
    district: '4'
    vacant_until: 2025-08-06
sd:
  vacancies:
  - chamber: upper
    district: '22'
    vacant_until: 2026-01-01
  - chamber: lower
    district: '1'
    vacant_until: 2026-01-01
tx:
  vacancies:
  - chamber: upper
    district: 9
    vacant_until: 2025-11-05
us:
  vacancies:
  - chamber: lower
    district: AZ-7
    vacant_until: 2026-01-01
  - chamber: lower
    district: TX-18
    vacant_until: 2026-01-01
  - chamber: lower
    district: VA-11
    vacant_until: 2026-01-01
va:
  vacancies:
  - chamber: lower
    district: 33
    vacant_until: 2025-08-16
ut:
  vacancies:
  - chamber: lower
    district: 51
    vacant_until: 2026-07-30<|MERGE_RESOLUTION|>--- conflicted
+++ resolved
@@ -36,8 +36,6 @@
     vacant_until: 2026-01-01
 la:
   vacancies: []
-<<<<<<< HEAD
-=======
 ks:
   vacancies:
   - chamber: lower
@@ -46,7 +44,6 @@
   - chamber: lower
     district: 85
     vacant_until: 2026-01-01
->>>>>>> 809d9826
 mi:
   vacancies:
   - chamber: upper
