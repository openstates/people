--- conflicted
+++ resolved
@@ -72,25 +72,6 @@
     vacant_until: 2026-01-01
 ny:
   vacancies: []
-<<<<<<< HEAD
-ok:
-  vacancies:
-  - chamber: lower
-    district: '71'
-    vacant_until: 2026-01-01
-  - chamber: lower
-    district: '74'
-    vacant_until: 2026-01-01
-  - chamber: lower
-    district: '97'
-    vacant_until: 2025-09-09
-=======
-or:
-  vacancies:
-  - chamber: lower
-    district: '26'
-    vacant_until: 2026-01-01
->>>>>>> d11b8f5b
 ri:
   vacancies:
   - chamber: upper
