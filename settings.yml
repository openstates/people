--- conflicted
+++ resolved
@@ -108,19 +108,11 @@
   - chamber: upper
     district: '36'
     vacant_until: 2026-01-01
-<<<<<<< HEAD
 pr:
   vacancies:
   - chamber: upper
     district: '4'
     vacant_until: 2026-01-01
-ri:
-  vacancies:
-  - chamber: upper
-    district: '4'
-    vacant_until: 2025-07-01
-=======
->>>>>>> 845d9366
 sc:
   vacancies:
   - chamber: lower
