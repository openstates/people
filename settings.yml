al:
  vacancies:
  - chamber: upper
    district: '5'
    vacant_until: 2026-01-01
  - chamber: lower
    district: '11'
    vacant_until: 2026-01-01
  - chamber: lower
    district: '12'
    vacant_until: 2026-01-01
ca:
  vacancies:
  - chamber: lower
    district: '63'
    vacant_until: 2025-08-26
dc:
  vacancies:
  - chamber: legislature
    district: Ward 8
    vacant_until: 2026-01-01
fl:
  vacancies:
  - chamber: lower
    district: '3'
    vacant_until: 2026-01-01
  - chamber: upper
    district: '15'
    vacant_until: 2026-01-01
  - chamber: upper
    district: '19'
    vacant_until: 2025-06-10
ga:
  vacancies:
  - chamber: upper
    district: '21'
    vacant_until: 2026-01-01
hi:
  vacancies:
  - chamber: lower
    district: '18'
    vacant_until: 2026-01-01
la:
  vacancies: []
ma:
  vacancies:
  - chamber: lower
    district: 3rd Bristol
    vacant_until: 2026-01-01
mi:
  vacancies:
  - chamber: upper
    district: 35
    vacant_until: 2026-01-01
mo:
  vacancies:
  - chamber: lower
    district: '95'
    vacant_until: 2026-01-01
nd:
  vacancies:
  - chamber: lower
    district: '26'
    vacant_until: 2026-01-01
nh:
  vacancies:
  - chamber: lower
    district: Strafford 12
    vacant_until: 2026-01-01
  - chamber: lower
    district: Rockingham 25
    vacant_until: 2026-01-01
ny:
  vacancies: []
ok:
  vacancies:
  - chamber: lower
    district: '71'
    vacant_until: 2026-01-01
  - chamber: lower
    district: '74'
    vacant_until: 2026-01-01
  - chamber: lower
    district: '97'
    vacant_until: 2025-09-09
or:
  vacancies:
  - chamber: lower
    district: '26'
    vacant_until: 2026-01-01
ri:
  vacancies:
  - chamber: upper
    district: '4'
    vacant_until: 2025-07-01
sc:
  vacancies:
  - chamber: lower
    district: '50'
    vacant_until: 2026-01-01
sd:
  vacancies:
  - chamber: upper
    district: '22'
    vacant_until: 2026-01-01
  - chamber: lower
    district: '1'
    vacant_until: 2026-01-01
us:
  vacancies:
  - chamber: lower
    district: AZ-7
    vacant_until: 2026-01-01
  - chamber: lower
    district: TX-18
    vacant_until: 2026-01-01
  - chamber: lower
    district: VA-11
    vacant_until: 2026-01-01
<<<<<<< HEAD
va:
  vacancies:
  - chamber: lower
    district: 33
    vacant_until: 2025-08-16
=======
ut:
  vacancies:
  - chamber: lower
    district: 51
    vacant_until: 2026-07-30
>>>>>>> cea8e92b
<|MERGE_RESOLUTION|>--- conflicted
+++ resolved
@@ -117,16 +117,13 @@
   - chamber: lower
     district: VA-11
     vacant_until: 2026-01-01
-<<<<<<< HEAD
 va:
   vacancies:
   - chamber: lower
     district: 33
     vacant_until: 2025-08-16
-=======
 ut:
   vacancies:
   - chamber: lower
     district: 51
-    vacant_until: 2026-07-30
->>>>>>> cea8e92b
+    vacant_until: 2026-07-30