al:
  vacancies:
  - chamber: lower
    district: 52
    vacant_until: 2025-01-01
ca:
  vacancies:
  - chamber: lower
    district: 32
    vacant_until: 2025-01-01
ia:
  vacancies:
  - chamber: upper
    district: 30
    vacant_until: 2025-01-01
ks:
  vacancies:
  - chamber: lower
    district: 35
    vacant_until: 2025-01-01
ma:
  vacancies:
  - chamber: lower
    district: '6th Plymouth'
    vacant_until: 2025-01-01
<<<<<<< HEAD
  - chamber: lower
    district: 4th Barnstable
    vacant_until: 2025-01-01 # Sarah Peake resigns
=======
md:
  vacancies:
  - chamber: lower
    district: 38B
    vacant_until: 2025-01-01 # Barry Beauchamp named
>>>>>>> 17451bc0
me:
  vacancies:
  - chamber: lower
    district: 14
    vacant_until: 2025-01-01
  - chamber: lower
    district: 51
    vacant_until: 2025-01-01
  - chamber: lower
    district: 79
    vacant_until: 2025-01-01
mo:
  vacancies:
  - chamber: lower
    district: 78
    vacant_until: 2025-01-01
  - chamber: upper
    district: 7
    vacant_until: 2025-01-01
  - chamber: upper
    district: 11
    vacant_until: 2025-01-01
  - chamber: upper
    district: 17
    vacant_until: 2025-01-01
  - chamber: upper
    district: 33
    vacant_until: 2025-01-01
mn:
  vacancies:
  - chamber: upper
    district: 45
    vacant_until: 2025-01-01
  - chamber: lower
    district: 50A
    vacant_until: 2025-01-01
  - chamber: lower
    district: 8A
    vacant_until: 2025-01-01
  - chamber: lower
    district: 58B
    vacant_until: 2025-01-01 # Pat Garofalo
nh:
  vacancies:
  - chamber: lower
    district: Grafton 12
    vacant_until: 2025-01-01
  - chamber: lower
    district: Hillsborough 2
    vacant_until: 2025-01-01
  - chamber: lower
    district: Hillsborough 39
    vacant_until: 2025-01-01
  - chamber: lower
    district: Merrimack 28
    vacant_until: 2025-01-01
  - chamber: lower
    district: Rockingham 30
    vacant_until: 2025-01-01
  - chamber: lower
    district: Cheshire 11
    vacant_until: 2025-01-01
  - chamber: lower
    district: Cheshire 7
    vacant_until: 2025-01-01
  - chamber: lower
    district: Grafton 6
    vacant_until: 2025-01-01
  - chamber: lower
    district: Hillsborough 12
    vacant_until: 2025-01-01
  - chamber: lower
    district: Hillsborough 40
    vacant_until: 2025-01-01
  - chamber: lower
    district: Strafford 12
    vacant_until: 2025-01-01
nv:
  vacancies:
    - chamber: upper
      district: 18
      vacant_until: 2025-01-01
    - chamber: lower
      district: 7
      vacant_until: 2025-01-01
    - chamber: lower
      district: 10
      vacant_until: 2025-01-01
ny:
  vacancies:
  - chamber: upper
    district: 63
    vacant_until: 2025-01-01
  - chamber: lower
    district: 85
    vacant_until: 2025-01-01
  - chamber: lower
    district: 96
    vacant_until: 2025-01-01
or:
  vacancies:
  - chamber: lower
    district: 33
    vacant_until: 2025-01-01 # Maxine Resigns
pr:
  vacancies:
  - chamber: lower
    district: 29
    vacant_until: 2025-01-01
ri:
  vacancies:
  - chamber: upper
    district: 8
    vacant_until: 2025-01-01
  - chamber: upper
    district: 25
    vacant_until: 2025-01-01
<<<<<<< HEAD
sc:
  vacancies:
  - chamber: lower
    district: 113
=======
wa:
  vacancies:
  - chamber: upper
    district: 24
>>>>>>> 17451bc0
    vacant_until: 2025-01-01
wi:
  vacancies:
  - chamber: upper
    district: 4
    vacant_until: 2025-01-01
  - chamber: lower
    district: 9
    vacant_until: 2025-01-01<|MERGE_RESOLUTION|>--- conflicted
+++ resolved
@@ -23,17 +23,14 @@
   - chamber: lower
     district: '6th Plymouth'
     vacant_until: 2025-01-01
-<<<<<<< HEAD
   - chamber: lower
     district: 4th Barnstable
     vacant_until: 2025-01-01 # Sarah Peake resigns
-=======
 md:
   vacancies:
   - chamber: lower
     district: 38B
     vacant_until: 2025-01-01 # Barry Beauchamp named
->>>>>>> 17451bc0
 me:
   vacancies:
   - chamber: lower
@@ -151,17 +148,15 @@
   - chamber: upper
     district: 25
     vacant_until: 2025-01-01
-<<<<<<< HEAD
 sc:
   vacancies:
   - chamber: lower
     district: 113
-=======
+    vacant_until: 2025-01-01
 wa:
   vacancies:
   - chamber: upper
     district: 24
->>>>>>> 17451bc0
     vacant_until: 2025-01-01
 wi:
   vacancies:
