al:
  vacancies:
  - chamber: lower
    district: 29
    vacant_until: 2023-03-06
  - chamber: lower
    district: 47
    vacant_until: 2023-03-06
ct:
  vacancies:
  - chamber: lower
    district: 100
    vacant_until: 2025-01-08
fl:
  vacancies:
  - chamber: lower
    district: '50'
    vacant_until: 2023-03-06
  - chamber: lower
    district: '11'
    vacant_until: 2023-03-06
  - chamber: upper
    district: '36'
    vacant_until: 2023-03-06
la:
  vacancies:
  - chamber: upper
    district: '5'
    vacant_until: 2023-04-09
ma:
  vacancies:
  - chamber: lower
    district: 1st Middlesex
    vacant_until: 2023-01-14
  - chamber: lower
    district: 8th Essex
    vacant_until: 2023-01-14
  - chamber: lower
    district: 8th Middlesex
    vacant_until: 2023-01-14
  - chamber: lower
    district: 11th Plymouth
<<<<<<< HEAD
    vacant_until: 2023-01-08
ny:
  vacancies:
  - chamber: lower
    district: '49'
    vacant_until: 2023-01-31  

=======
    vacant_until: 2023-01-14
>>>>>>> ad1bb063
tn:
  vacancies:
  - chamber: lower
    district: '91'
    vacant_until: 2023-01-14
wa:
  vacancies:
  - chamber: lower
    district: '47'
    vacant_until: 2023-01-14
wv:
  vacancies:
  - chamber: lower
    district: '35'
    vacant_until: 2023-01-14<|MERGE_RESOLUTION|>--- conflicted
+++ resolved
@@ -40,17 +40,12 @@
     vacant_until: 2023-01-14
   - chamber: lower
     district: 11th Plymouth
-<<<<<<< HEAD
-    vacant_until: 2023-01-08
+    vacant_until: 2023-01-14
 ny:
   vacancies:
   - chamber: lower
     district: '49'
-    vacant_until: 2023-01-31  
-
-=======
-    vacant_until: 2023-01-14
->>>>>>> ad1bb063
+    vacant_until: 2023-01-31
 tn:
   vacancies:
   - chamber: lower
