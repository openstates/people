ak:
  legislature_name: Alaska State Legislature
  lower_seats: 40
  upper_seats: ['A', 'B', 'C', 'D', 'E', 'F', 'G', 'H', 'I', 'J', 'K', 'L', 'M', 'N', 'O', 'P', 'Q', 'R', 'S', 'T']
al:
  legislature_name: Alabama Legislature
  lower_seats: 105
  upper_seats: 35
ar:
  legislature_name: Arkansas General Assembly
  lower_seats: 100
  upper_seats: 35
az:
  legislature_name: Arizona State Legislature
  lower_seats: {'1': 2, '2': 2, '3': 2, '4': 2, '5': 2, '6': 2, '7': 2, '8': 2, '9': 2, '10': 2, '11': 2, '12': 2, '13': 2, '14': 2, '15': 2, '16': 2, '17': 2, '18': 2, '19': 2, '20': 2, '21': 2, '22': 2, '23': 2, '24': 2, '25': 2, '26': 2, '27': 2, '28': 2, '29': 2, '30': 2}
  upper_seats: 30
ca:
  legislature_name: California State Legislature
  lower_seats: 80
  lower_title: Assemblymember
  lower_chamber_name: Assembly
  upper_seats: 40
co:
  legislature_name: Colorado General Assembly
  lower_seats: 65
  upper_seats: 35
  vacancies:
    - chamber: lower
      district: 52
      vacant_until: 2019-04-01   # unsure
ct:
  legislature_name: Connecticut General Assembly
  lower_seats: 151
  upper_seats: 36
  vacancies:
    - chamber: lower
      district: 39
      vacant_until: 2021-01-01
    - chamber: lower
      district: 99
      vacant_until: 2021-01-01
    - chamber: upper
      district: 3
      vacant_until: 2021-01-01
    - chamber: upper
      district: 5
      vacant_until: 2021-01-01
    - chamber: upper
      district: 6
      vacant_until: 2021-01-01
dc:
  legislature_name: Council of the District of Columbia
  legislature_seats: {'Ward 1': 1, 'Ward 2': 1, 'Ward 3': 1, 'Ward 4': 1, 'Ward 5': 1, 'Ward 6': 1, 'Ward 7': 1, 'Ward 8': 1, 'Chairman': 1, 'At-Large': 4}
  legislature_title: Councilmember
  legislature_division_ids:
    'Ward 1': 'ocd-division/country:us/district:dc/ward:1'
    'Ward 2': 'ocd-division/country:us/district:dc/ward:2'
    'Ward 3': 'ocd-division/country:us/district:dc/ward:3'
    'Ward 4': 'ocd-division/country:us/district:dc/ward:4'
    'Ward 5': 'ocd-division/country:us/district:dc/ward:5'
    'Ward 6': 'ocd-division/country:us/district:dc/ward:6'
    'Ward 7': 'ocd-division/country:us/district:dc/ward:7'
    'Ward 8': 'ocd-division/country:us/district:dc/ward:8'
    'Chairman': 'ocd-division/country:us/district:dc'
    'At-Large': 'ocd-division/country:us/district:dc'
de:
  legislature_name: Delaware General Assembly
  lower_seats: 41
  upper_seats: 21
fl:
  legislature_name: Florida Legislature
  lower_seats: 120
  upper_seats: 40
  vacancies:
    - chamber: lower
      district: 7
      vacant_until: 2021-01-01
    - chamber: lower
      district: 97
      vacant_until: 2021-01-01
ga:
  legislature_name: Georgia General Assembly
  lower_seats: 180
  upper_seats: 56
  vacancies:
    - chamber: lower
      district: 5
      vacant_until: 2021-02-01
    - chamber: lower
      district: 176
      vacant_until: 2019-03-15
hi:
  legislature_name: Hawaii State Legislature
  lower_seats: 51
  upper_seats: 25
ia:
  legislature_name: Iowa General Assembly
  lower_seats: 100
  upper_seats: 50
id:
  legislature_name: Idaho State Legislature
  lower_seats: {'1': 2, '2': 2, '3': 2, '4': 2, '5': 2, '6': 2, '7': 2, '8': 2, '9': 2, '10': 2, '11': 2, '12': 2, '13': 2, '14': 2, '15': 2, '16': 2, '17': 2, '18': 2, '19': 2, '20': 2, '21': 2, '22': 2, '23': 2, '24': 2, '25': 2, '26': 2, '27': 2, '28': 2, '29': 2, '30': 2, '31': 2, '32': 2, '33': 2, '34': 2, '35': 2}
  upper_seats: 35
il:
  legislature_name: Illinois General Assembly
  lower_seats: 118
  upper_seats: 59
  vacancies:
      - chamber: lower
        district: 16
        vacant_until: 2021-01-01
      - chamber: lower
        district: 26
        vacant_until: 2021-01-01
in:
  legislature_name: Indiana General Assembly
  lower_seats: 100
  upper_seats: 50
  vacancies:
    - chamber: lower
      district: 7
      vacant_until: 2019-04-01
ks:
  legislature_name: Kansas State Legislature
  lower_seats: 125
  upper_seats: 40
ky:
  legislature_name: Kentucky General Assembly
  lower_seats: 100
  upper_seats: 38
la:
  legislature_name: Louisiana Legislature
  lower_seats: 105
  upper_seats: 39
  vacancies:
    - chamber: lower
      district: 12
      vacant_until: 2019-04-01
    - chamber: lower
      district: 17
      vacant_until: 2019-04-01
    - chamber: lower
      district: 26
      vacant_until: 2019-04-01
    - chamber: lower
      district: 27
      vacant_until: 2019-04-01
    - chamber: lower
      district: 47
      vacant_until: 2019-04-01
    - chamber: lower
      district: 62
      vacant_until: 2019-04-01
ma:
  legislature_name: Massachusetts General Court
  lower_seats: ["Tenth Bristol", "Tenth Essex", "Tenth Hampden", "Tenth Middlesex", "Tenth Norfolk", "Tenth Plymouth", "Tenth Suffolk", "Tenth Worcester", "Eleventh Bristol", "Eleventh Essex", "Eleventh Hampden", "Eleventh Middlesex", "Eleventh Norfolk", "Eleventh Plymouth", "Eleventh Suffolk", "Eleventh Worcester", "Twelfth Bristol", "Twelfth Essex", "Twelfth Hampden", "Twelfth Middlesex", "Twelfth Norfolk", "Twelfth Plymouth", "Twelfth Suffolk", "Twelfth Worcester", "Thirteenth Bristol", "Thirteenth Essex", "Thirteenth Middlesex", "Thirteenth Norfolk", "Thirteenth Suffolk", "Thirteenth Worcester", "Fourteenth Bristol", "Fourteenth Essex", "Fourteenth Middlesex", "Fourteenth Norfolk", "Fourteenth Suffolk", "Fourteenth Worcester", "Fifteenth Essex", "Fifteenth Middlesex", "Fifteenth Norfolk", "Fifteenth Suffolk", "Fifteenth Worcester", "Sixteenth Essex", "Sixteenth Middlesex", "Sixteenth Suffolk", "Sixteenth Worcester", "Seventeenth Essex", "Seventeenth Middlesex", "Seventeenth Suffolk", "Seventeenth Worcester", "Eighteenth Essex", "Eighteenth Middlesex", "Eighteenth Suffolk", "Eighteenth Worcester", "Nineteenth Middlesex", "Nineteenth Suffolk", "First Barnstable", "First Berkshire", "First Bristol", "First Essex", "First Franklin", "First Hampden", "First Hampshire", "First Middlesex", "First Norfolk", "First Plymouth", "First Suffolk", "First Worcester", "Twentieth Middlesex", "Twenty-First Middlesex", "Twenty-Second Middlesex", "Twenty-Third Middlesex", "Twenty-Fourth Middlesex", "Twenty-Fifth Middlesex", "Twenty-Sixth Middlesex", "Twenty-Seventh Middlesex", "Twenty-Eighth Middlesex", "Twenty-Ninth Middlesex", "Second Barnstable", "Second Berkshire", "Second Bristol", "Second Essex", "Second Franklin", "Second Hampden", "Second Hampshire", "Second Middlesex", "Second Norfolk", "Second Plymouth", "Second Suffolk", "Second Worcester", "Thirtieth Middlesex", "Thirty-First Middlesex", "Thirty-Second Middlesex", "Thirty-Third Middlesex", "Thirty-Fourth Middlesex", "Thirty-Fifth Middlesex", "Thirty-Sixth Middlesex", "Thirty-Seventh Middlesex", "Third Barnstable", "Third Berkshire", "Third Bristol", "Third Essex", "Third Hampden", "Third Hampshire", "Third Middlesex", "Third Norfolk", "Third Plymouth", "Third Suffolk", "Third Worcester", "Fourth Barnstable", "Fourth Berkshire", "Fourth Bristol", "Fourth Essex", "Fourth Hampden", "Fourth Middlesex", "Fourth Norfolk", "Fourth Plymouth", "Fourth Suffolk", "Fourth Worcester", "Fifth Barnstable", "Fifth Bristol", "Fifth Essex", "Fifth Hampden", "Fifth Middlesex", "Fifth Norfolk", "Fifth Plymouth", "Fifth Suffolk", "Fifth Worcester", "Sixth Bristol", "Sixth Essex", "Sixth Hampden", "Sixth Middlesex", "Sixth Norfolk", "Sixth Plymouth", "Sixth Suffolk", "Sixth Worcester", "Seventh Bristol", "Seventh Essex", "Seventh Hampden", "Seventh Middlesex", "Seventh Norfolk", "Seventh Plymouth", "Seventh Suffolk", "Seventh Worcester", "Eighth Bristol", "Eighth Essex", "Eighth Hampden", "Eighth Middlesex", "Eighth Norfolk", "Eighth Plymouth", "Eighth Suffolk", "Eighth Worcester", "Ninth Bristol", "Ninth Essex", "Ninth Hampden", "Ninth Middlesex", "Ninth Norfolk", "Ninth Plymouth", "Ninth Suffolk", "Ninth Worcester", "Barnstable, Dukes and Nantucket"]
  upper_seats: ["Bristol and Norfolk", "Cape and Islands", "Fifth Middlesex", "First Bristol and Plymouth", "First Essex", "First Essex and Middlesex", "First Hampden and Hampshire", "First Middlesex", "First Middlesex and Norfolk", "First Plymouth and Bristol", "First Suffolk", "First Suffolk and Middlesex", "First Worcester", "Fourth Middlesex", "Hampden", "Berkshire, Hampshire, Franklin and Hampden", "Middlesex and Suffolk", "Middlesex and Worcester", "Norfolk, Bristol and Middlesex", "Norfolk, Bristol and Plymouth", "Norfolk and Plymouth", "Norfolk and Suffolk", "Plymouth and Barnstable", "Plymouth and Norfolk", "Second Bristol and Plymouth", "Second Essex", "Second Essex and Middlesex", "Second Hampden and Hampshire", "Second Middlesex", "Second Middlesex and Norfolk", "Second Plymouth and Bristol", "Second Suffolk", "Second Suffolk and Middlesex", "Second Worcester", "Third Essex", "Third Middlesex", "Worcester and Middlesex", "Worcester and Norfolk", "Worcester, Hampden, Hampshire and Middlesex", "Hampshire, Franklin and Worcester"]
  upper_division_ids:
    "Berkshire, Hampshire, Franklin and Hampden": "ocd-division/country:us/state:ma/sldu:berkshire_hampshire_franklin_and_hampden"
    "Bristol and Norfolk": "ocd-division/country:us/state:ma/sldu:bristol_and_norfolk"
    "Cape and Islands": "ocd-division/country:us/state:ma/sldu:cape_and_islands"
    "Fifth Middlesex": "ocd-division/country:us/state:ma/sldu:5th_middlesex"
    "First Bristol and Plymouth": "ocd-division/country:us/state:ma/sldu:1st_bristol_and_plymouth"
    "First Essex": "ocd-division/country:us/state:ma/sldu:1st_essex"
    "First Essex and Middlesex": "ocd-division/country:us/state:ma/sldu:1st_essex_and_middlesex"
    "First Hampden and Hampshire": "ocd-division/country:us/state:ma/sldu:1st_hampden_and_hampshire"
    "First Middlesex": "ocd-division/country:us/state:ma/sldu:1st_middlesex"
    "First Middlesex and Norfolk": "ocd-division/country:us/state:ma/sldu:1st_middlesex_and_norfolk"
    "First Plymouth and Bristol": "ocd-division/country:us/state:ma/sldu:1st_plymouth_and_bristol"
    "First Suffolk": "ocd-division/country:us/state:ma/sldu:1st_suffolk"
    "First Suffolk and Middlesex": "ocd-division/country:us/state:ma/sldu:1st_suffolk_and_middlesex"
    "First Worcester": "ocd-division/country:us/state:ma/sldu:1st_worcester"
    "Fourth Middlesex": "ocd-division/country:us/state:ma/sldu:4th_middlesex"
    "Hampden": "ocd-division/country:us/state:ma/sldu:hampden"
    "Hampshire, Franklin and Worcester": "ocd-division/country:us/state:ma/sldu:hampshire_franklin_and_worcester"
    "Middlesex and Suffolk": "ocd-division/country:us/state:ma/sldu:middlesex_and_suffolk"
    "Middlesex and Worcester": "ocd-division/country:us/state:ma/sldu:middlesex_and_worcester"
    "Norfolk, Bristol and Middlesex": "ocd-division/country:us/state:ma/sldu:norfolk_bristol_and_middlesex"
    "Norfolk, Bristol and Plymouth": "ocd-division/country:us/state:ma/sldu:norfolk_bristol_and_plymouth"
    "Norfolk and Plymouth": "ocd-division/country:us/state:ma/sldu:norfolk_and_plymouth"
    "Norfolk and Suffolk": "ocd-division/country:us/state:ma/sldu:norfolk_and_suffolk"
    "Plymouth and Barnstable": "ocd-division/country:us/state:ma/sldu:plymouth_and_barnstable"
    "Plymouth and Norfolk": "ocd-division/country:us/state:ma/sldu:plymouth_and_norfolk"
    "Second Bristol and Plymouth": "ocd-division/country:us/state:ma/sldu:2nd_bristol_and_plymouth"
    "Second Essex": "ocd-division/country:us/state:ma/sldu:2nd_essex"
    "Second Essex and Middlesex": "ocd-division/country:us/state:ma/sldu:2nd_essex_and_middlesex"
    "Second Hampden and Hampshire": "ocd-division/country:us/state:ma/sldu:2nd_hampden_and_hampshire"
    "Second Middlesex": "ocd-division/country:us/state:ma/sldu:2nd_middlesex"
    "Second Middlesex and Norfolk": "ocd-division/country:us/state:ma/sldu:2nd_middlesex_and_norfolk"
    "Second Plymouth and Bristol": "ocd-division/country:us/state:ma/sldu:2nd_plymouth_and_bristol"
    "Second Suffolk": "ocd-division/country:us/state:ma/sldu:2nd_suffolk"
    "Second Suffolk and Middlesex": "ocd-division/country:us/state:ma/sldu:2nd_suffolk_and_middlesex"
    "Second Worcester": "ocd-division/country:us/state:ma/sldu:2nd_worcester"
    "Third Essex": "ocd-division/country:us/state:ma/sldu:3rd_essex"
    "Third Middlesex": "ocd-division/country:us/state:ma/sldu:3rd_middlesex"
    "Worcester, Hampden, Hampshire and Middlesex": "ocd-division/country:us/state:ma/sldu:worcester_hampden_hampshire_and_middlesex"
    "Worcester and Middlesex": "ocd-division/country:us/state:ma/sldu:worcester_and_middlesex"
    "Worcester and Norfolk": "ocd-division/country:us/state:ma/sldu:worcester_and_norfolk"
  lower_division_ids:
    "Tenth Bristol": "ocd-division/country:us/state:ma/sldl:10th_bristol"
    "Tenth Essex": "ocd-division/country:us/state:ma/sldl:10th_essex"
    "Tenth Hampden": "ocd-division/country:us/state:ma/sldl:10th_hampden"
    "Tenth Middlesex": "ocd-division/country:us/state:ma/sldl:10th_middlesex"
    "Tenth Norfolk": "ocd-division/country:us/state:ma/sldl:10th_norfolk"
    "Tenth Plymouth": "ocd-division/country:us/state:ma/sldl:10th_plymouth"
    "Tenth Suffolk": "ocd-division/country:us/state:ma/sldl:10th_suffolk"
    "Tenth Worcester": "ocd-division/country:us/state:ma/sldl:10th_worcester"
    "Eleventh Bristol": "ocd-division/country:us/state:ma/sldl:11th_bristol"
    "Eleventh Essex": "ocd-division/country:us/state:ma/sldl:11th_essex"
    "Eleventh Hampden": "ocd-division/country:us/state:ma/sldl:11th_hampden"
    "Eleventh Middlesex": "ocd-division/country:us/state:ma/sldl:11th_middlesex"
    "Eleventh Norfolk": "ocd-division/country:us/state:ma/sldl:11th_norfolk"
    "Eleventh Plymouth": "ocd-division/country:us/state:ma/sldl:11th_plymouth"
    "Eleventh Suffolk": "ocd-division/country:us/state:ma/sldl:11th_suffolk"
    "Eleventh Worcester": "ocd-division/country:us/state:ma/sldl:11th_worcester"
    "Twelfth Bristol": "ocd-division/country:us/state:ma/sldl:12th_bristol"
    "Twelfth Essex": "ocd-division/country:us/state:ma/sldl:12th_essex"
    "Twelfth Hampden": "ocd-division/country:us/state:ma/sldl:12th_hampden"
    "Twelfth Middlesex": "ocd-division/country:us/state:ma/sldl:12th_middlesex"
    "Twelfth Norfolk": "ocd-division/country:us/state:ma/sldl:12th_norfolk"
    "Twelfth Plymouth": "ocd-division/country:us/state:ma/sldl:12th_plymouth"
    "Twelfth Suffolk": "ocd-division/country:us/state:ma/sldl:12th_suffolk"
    "Twelfth Worcester": "ocd-division/country:us/state:ma/sldl:12th_worcester"
    "Thirteenth Bristol": "ocd-division/country:us/state:ma/sldl:13th_bristol"
    "Thirteenth Essex": "ocd-division/country:us/state:ma/sldl:13th_essex"
    "Thirteenth Middlesex": "ocd-division/country:us/state:ma/sldl:13th_middlesex"
    "Thirteenth Norfolk": "ocd-division/country:us/state:ma/sldl:13th_norfolk"
    "Thirteenth Suffolk": "ocd-division/country:us/state:ma/sldl:13th_suffolk"
    "Thirteenth Worcester": "ocd-division/country:us/state:ma/sldl:13th_worcester"
    "Fourteenth Bristol": "ocd-division/country:us/state:ma/sldl:14th_bristol"
    "Fourteenth Essex": "ocd-division/country:us/state:ma/sldl:14th_essex"
    "Fourteenth Middlesex": "ocd-division/country:us/state:ma/sldl:14th_middlesex"
    "Fourteenth Norfolk": "ocd-division/country:us/state:ma/sldl:14th_norfolk"
    "Fourteenth Suffolk": "ocd-division/country:us/state:ma/sldl:14th_suffolk"
    "Fourteenth Worcester": "ocd-division/country:us/state:ma/sldl:14th_worcester"
    "Fifteenth Essex": "ocd-division/country:us/state:ma/sldl:15th_essex"
    "Fifteenth Middlesex": "ocd-division/country:us/state:ma/sldl:15th_middlesex"
    "Fifteenth Norfolk": "ocd-division/country:us/state:ma/sldl:15th_norfolk"
    "Fifteenth Suffolk": "ocd-division/country:us/state:ma/sldl:15th_suffolk"
    "Fifteenth Worcester": "ocd-division/country:us/state:ma/sldl:15th_worcester"
    "Sixteenth Essex": "ocd-division/country:us/state:ma/sldl:16th_essex"
    "Sixteenth Middlesex": "ocd-division/country:us/state:ma/sldl:16th_middlesex"
    "Sixteenth Suffolk": "ocd-division/country:us/state:ma/sldl:16th_suffolk"
    "Sixteenth Worcester": "ocd-division/country:us/state:ma/sldl:16th_worcester"
    "Seventeenth Essex": "ocd-division/country:us/state:ma/sldl:17th_essex"
    "Seventeenth Middlesex": "ocd-division/country:us/state:ma/sldl:17th_middlesex"
    "Seventeenth Suffolk": "ocd-division/country:us/state:ma/sldl:17th_suffolk"
    "Seventeenth Worcester": "ocd-division/country:us/state:ma/sldl:17th_worcester"
    "Eighteenth Essex": "ocd-division/country:us/state:ma/sldl:18th_essex"
    "Eighteenth Middlesex": "ocd-division/country:us/state:ma/sldl:18th_middlesex"
    "Eighteenth Suffolk": "ocd-division/country:us/state:ma/sldl:18th_suffolk"
    "Eighteenth Worcester": "ocd-division/country:us/state:ma/sldl:18th_worcester"
    "Nineteenth Middlesex": "ocd-division/country:us/state:ma/sldl:19th_middlesex"
    "Nineteenth Suffolk": "ocd-division/country:us/state:ma/sldl:19th_suffolk"
    "First Barnstable": "ocd-division/country:us/state:ma/sldl:1st_barnstable"
    "First Berkshire": "ocd-division/country:us/state:ma/sldl:1st_berkshire"
    "First Bristol": "ocd-division/country:us/state:ma/sldl:1st_bristol"
    "First Essex": "ocd-division/country:us/state:ma/sldl:1st_essex"
    "First Franklin": "ocd-division/country:us/state:ma/sldl:1st_franklin"
    "First Hampden": "ocd-division/country:us/state:ma/sldl:1st_hampden"
    "First Hampshire": "ocd-division/country:us/state:ma/sldl:1st_hampshire"
    "First Middlesex": "ocd-division/country:us/state:ma/sldl:1st_middlesex"
    "First Norfolk": "ocd-division/country:us/state:ma/sldl:1st_norfolk"
    "First Plymouth": "ocd-division/country:us/state:ma/sldl:1st_plymouth"
    "First Suffolk": "ocd-division/country:us/state:ma/sldl:1st_suffolk"
    "First Worcester": "ocd-division/country:us/state:ma/sldl:1st_worcester"
    "Twentieth Middlesex": "ocd-division/country:us/state:ma/sldl:20th_middlesex"
    "Twenty-First Middlesex": "ocd-division/country:us/state:ma/sldl:21st_middlesex"
    "Twenty-Second Middlesex": "ocd-division/country:us/state:ma/sldl:22nd_middlesex"
    "Twenty-Third Middlesex": "ocd-division/country:us/state:ma/sldl:23rd_middlesex"
    "Twenty-Fourth Middlesex": "ocd-division/country:us/state:ma/sldl:24th_middlesex"
    "Twenty-Fifth Middlesex": "ocd-division/country:us/state:ma/sldl:25th_middlesex"
    "Twenty-Sixth Middlesex": "ocd-division/country:us/state:ma/sldl:26th_middlesex"
    "Twenty-Seventh Middlesex": "ocd-division/country:us/state:ma/sldl:27th_middlesex"
    "Twenty-Eighth Middlesex": "ocd-division/country:us/state:ma/sldl:28th_middlesex"
    "Twenty-Ninth Middlesex": "ocd-division/country:us/state:ma/sldl:29th_middlesex"
    "Second Barnstable": "ocd-division/country:us/state:ma/sldl:2nd_barnstable"
    "Second Berkshire": "ocd-division/country:us/state:ma/sldl:2nd_berkshire"
    "Second Bristol": "ocd-division/country:us/state:ma/sldl:2nd_bristol"
    "Second Essex": "ocd-division/country:us/state:ma/sldl:2nd_essex"
    "Second Franklin": "ocd-division/country:us/state:ma/sldl:2nd_franklin"
    "Second Hampden": "ocd-division/country:us/state:ma/sldl:2nd_hampden"
    "Second Hampshire": "ocd-division/country:us/state:ma/sldl:2nd_hampshire"
    "Second Middlesex": "ocd-division/country:us/state:ma/sldl:2nd_middlesex"
    "Second Norfolk": "ocd-division/country:us/state:ma/sldl:2nd_norfolk"
    "Second Plymouth": "ocd-division/country:us/state:ma/sldl:2nd_plymouth"
    "Second Suffolk": "ocd-division/country:us/state:ma/sldl:2nd_suffolk"
    "Second Worcester": "ocd-division/country:us/state:ma/sldl:2nd_worcester"
    "Thirtieth Middlesex": "ocd-division/country:us/state:ma/sldl:30th_middlesex"
    "Thirty-First Middlesex": "ocd-division/country:us/state:ma/sldl:31st_middlesex"
    "Thirty-Second Middlesex": "ocd-division/country:us/state:ma/sldl:32nd_middlesex"
    "Thirty-Third Middlesex": "ocd-division/country:us/state:ma/sldl:33rd_middlesex"
    "Thirty-Fourth Middlesex": "ocd-division/country:us/state:ma/sldl:34th_middlesex"
    "Thirty-Fifth Middlesex": "ocd-division/country:us/state:ma/sldl:35th_middlesex"
    "Thirty-Sixth Middlesex": "ocd-division/country:us/state:ma/sldl:36th_middlesex"
    "Thirty-Seventh Middlesex": "ocd-division/country:us/state:ma/sldl:37th_middlesex"
    "Third Barnstable": "ocd-division/country:us/state:ma/sldl:3rd_barnstable"
    "Third Berkshire": "ocd-division/country:us/state:ma/sldl:3rd_berkshire"
    "Third Bristol": "ocd-division/country:us/state:ma/sldl:3rd_bristol"
    "Third Essex": "ocd-division/country:us/state:ma/sldl:3rd_essex"
    "Third Hampden": "ocd-division/country:us/state:ma/sldl:3rd_hampden"
    "Third Hampshire": "ocd-division/country:us/state:ma/sldl:3rd_hampshire"
    "Third Middlesex": "ocd-division/country:us/state:ma/sldl:3rd_middlesex"
    "Third Norfolk": "ocd-division/country:us/state:ma/sldl:3rd_norfolk"
    "Third Plymouth": "ocd-division/country:us/state:ma/sldl:3rd_plymouth"
    "Third Suffolk": "ocd-division/country:us/state:ma/sldl:3rd_suffolk"
    "Third Worcester": "ocd-division/country:us/state:ma/sldl:3rd_worcester"
    "Fourth Barnstable": "ocd-division/country:us/state:ma/sldl:4th_barnstable"
    "Fourth Berkshire": "ocd-division/country:us/state:ma/sldl:4th_berkshire"
    "Fourth Bristol": "ocd-division/country:us/state:ma/sldl:4th_bristol"
    "Fourth Essex": "ocd-division/country:us/state:ma/sldl:4th_essex"
    "Fourth Hampden": "ocd-division/country:us/state:ma/sldl:4th_hampden"
    "Fourth Middlesex": "ocd-division/country:us/state:ma/sldl:4th_middlesex"
    "Fourth Norfolk": "ocd-division/country:us/state:ma/sldl:4th_norfolk"
    "Fourth Plymouth": "ocd-division/country:us/state:ma/sldl:4th_plymouth"
    "Fourth Suffolk": "ocd-division/country:us/state:ma/sldl:4th_suffolk"
    "Fourth Worcester": "ocd-division/country:us/state:ma/sldl:4th_worcester"
    "Fifth Barnstable": "ocd-division/country:us/state:ma/sldl:5th_barnstable"
    "Fifth Bristol": "ocd-division/country:us/state:ma/sldl:5th_bristol"
    "Fifth Essex": "ocd-division/country:us/state:ma/sldl:5th_essex"
    "Fifth Hampden": "ocd-division/country:us/state:ma/sldl:5th_hampden"
    "Fifth Middlesex": "ocd-division/country:us/state:ma/sldl:5th_middlesex"
    "Fifth Norfolk": "ocd-division/country:us/state:ma/sldl:5th_norfolk"
    "Fifth Plymouth": "ocd-division/country:us/state:ma/sldl:5th_plymouth"
    "Fifth Suffolk": "ocd-division/country:us/state:ma/sldl:5th_suffolk"
    "Fifth Worcester": "ocd-division/country:us/state:ma/sldl:5th_worcester"
    "Sixth Bristol": "ocd-division/country:us/state:ma/sldl:6th_bristol"
    "Sixth Essex": "ocd-division/country:us/state:ma/sldl:6th_essex"
    "Sixth Hampden": "ocd-division/country:us/state:ma/sldl:6th_hampden"
    "Sixth Middlesex": "ocd-division/country:us/state:ma/sldl:6th_middlesex"
    "Sixth Norfolk": "ocd-division/country:us/state:ma/sldl:6th_norfolk"
    "Sixth Plymouth": "ocd-division/country:us/state:ma/sldl:6th_plymouth"
    "Sixth Suffolk": "ocd-division/country:us/state:ma/sldl:6th_suffolk"
    "Sixth Worcester": "ocd-division/country:us/state:ma/sldl:6th_worcester"
    "Seventh Bristol": "ocd-division/country:us/state:ma/sldl:7th_bristol"
    "Seventh Essex": "ocd-division/country:us/state:ma/sldl:7th_essex"
    "Seventh Hampden": "ocd-division/country:us/state:ma/sldl:7th_hampden"
    "Seventh Middlesex": "ocd-division/country:us/state:ma/sldl:7th_middlesex"
    "Seventh Norfolk": "ocd-division/country:us/state:ma/sldl:7th_norfolk"
    "Seventh Plymouth": "ocd-division/country:us/state:ma/sldl:7th_plymouth"
    "Seventh Suffolk": "ocd-division/country:us/state:ma/sldl:7th_suffolk"
    "Seventh Worcester": "ocd-division/country:us/state:ma/sldl:7th_worcester"
    "Eighth Bristol": "ocd-division/country:us/state:ma/sldl:8th_bristol"
    "Eighth Essex": "ocd-division/country:us/state:ma/sldl:8th_essex"
    "Eighth Hampden": "ocd-division/country:us/state:ma/sldl:8th_hampden"
    "Eighth Middlesex": "ocd-division/country:us/state:ma/sldl:8th_middlesex"
    "Eighth Norfolk": "ocd-division/country:us/state:ma/sldl:8th_norfolk"
    "Eighth Plymouth": "ocd-division/country:us/state:ma/sldl:8th_plymouth"
    "Eighth Suffolk": "ocd-division/country:us/state:ma/sldl:8th_suffolk"
    "Eighth Worcester": "ocd-division/country:us/state:ma/sldl:8th_worcester"
    "Ninth Bristol": "ocd-division/country:us/state:ma/sldl:9th_bristol"
    "Ninth Essex": "ocd-division/country:us/state:ma/sldl:9th_essex"
    "Ninth Hampden": "ocd-division/country:us/state:ma/sldl:9th_hampden"
    "Ninth Middlesex": "ocd-division/country:us/state:ma/sldl:9th_middlesex"
    "Ninth Norfolk": "ocd-division/country:us/state:ma/sldl:9th_norfolk"
    "Ninth Plymouth": "ocd-division/country:us/state:ma/sldl:9th_plymouth"
    "Ninth Suffolk": "ocd-division/country:us/state:ma/sldl:9th_suffolk"
    "Ninth Worcester": "ocd-division/country:us/state:ma/sldl:9th_worcester"
    "Barnstable, Dukes and Nantucket": "ocd-division/country:us/state:ma/sldl:barnstable_dukes_and_nantucket"
md:
  legislature_name: Maryland General Assembly
  lower_seats: {'1A': 1, '1B': 1, '1C': 1, '2A': 2, '2B': 1, '3A': 2, '3B': 1, '4': 3, '5': 3, '6': 3, '7': 3, '8': 3, '9A': 2, '9B': 1, '10': 3, '11': 3, '12': 3, '13': 3, '14': 3, '15': 3, '16': 3, '17': 3, '18': 3, '19': 3, '20': 3, '21': 3, '22': 3, '23A': 1, '23B': 2, '24': 3, '25': 3, '26': 3, '27A': 1, '27B': 1, '27C': 1, '28': 3, '29A': 1, '29B': 1, '29C': 1, '30A': 2, '30B': 1, '31A': 1, '31B': 2, '32': 3, '33': 3, '34A': 2, '34B': 1, '35A': 1, '35B': 2, '36': 3, '37A': 1, '37B': 2, '38A': 1, '38B': 1, '38C': 1, '39': 3, '40': 3, '41': 3, '42A': 1, '42B': 2, '43': 3, '44A': 1, '44B': 2, '45': 3, '46': 3, '47A': 2, '47B': 1}
  lower_title: Delegate
  upper_seats: 47
me:
  legislature_name: Maine Legislature
  lower_seats: 151
  upper_seats: 35
mi:
  legislature_name: Michigan Legislature
  lower_seats: 110
  upper_seats: 38
mn:
  lower_seats: ['1A', '1B', '2A', '2B', '3A', '3B', '4A', '4B', '5A', '5B', '6A', '6B', '7A', '7B', '8A', '8B', '9A', '9B', '10A', '10B', '11A', '11B', '12A', '12B', '13A', '13B', '14A', '14B', '15A', '15B', '16A', '16B', '17A', '17B', '18A', '18B', '19A', '19B', '20A', '20B', '21A', '21B', '22A', '22B', '23A', '23B', '24A', '24B', '25A', '25B', '26A', '26B', '27A', '27B', '28A', '28B', '29A', '29B', '30A', '30B', '31A', '31B', '32A', '32B', '33A', '33B', '34A', '34B', '35A', '35B', '36A', '36B', '37A', '37B', '38A', '38B', '39A', '39B', '40A', '40B', '41A', '41B', '42A', '42B', '43A', '43B', '44A', '44B', '45A', '45B', '46A', '46B', '47A', '47B', '48A', '48B', '49A', '49B', '50A', '50B', '51A', '51B', '52A', '52B', '53A', '53B', '54A', '54B', '55A', '55B', '56A', '56B', '57A', '57B', '58A', '58B', '59A', '59B', '60A', '60B', '61A', '61B', '62A', '62B', '63A', '63B', '64A', '64B', '65A', '65B', '66A', '66B', '67A', '67B']
  legslature_name: Minnesota State Legislature
  upper_seats: 67
  vacancies:
    - chamber: upper
      district: 11
      vacant_until: 2019-04-01  # check soon
mt:
  legislature_name: Montana Legislature
  lower_seats: 100
  upper_seats: 50
mo:
  legislature_name: Missouri General Assembly
  lower_seats: 163
  upper_seats: 34
  vacancies:
    - chamber: lower
      district: 158
      vacant_until: 2021-01-01
ms:
  legislature_name: Mississippi Legislature
  lower_seats: 122
  upper_seats: 52
nc:
  legislature_name: North Carolina General Assembly
  lower_seats: 120
  upper_seats: 50
  vacancies:
      - chamber: upper
        district: 7
        vacant_until: 2021-01-01
nd:
  legislature_name: North Dakota Legislative Assembly
  lower_seats: {'1': 2, '2': 2, '3': 2, '4': 2, '5': 2, '6': 2, '7': 2, '8': 2, '9': 2, '10': 2, '11': 2, '12': 2, '13': 2, '14': 2, '15': 2, '16': 2, '17': 2, '18': 2, '19': 2, '20': 2, '21': 2, '22': 2, '23': 2, '24': 2, '25': 2, '26': 2, '27': 2, '28': 2, '29': 2, '30': 2, '31': 2, '32': 2, '33': 2, '34': 2, '35': 2, '36': 2, '37': 2, '38': 2, '39': 2, '40': 2, '41': 2, '42': 2, '43': 2, '44': 2, '45': 2, '46': 2, '47': 2}
  upper_seats: 47
ne:
  legislature_name: Nebraska Legislature
  legislature_title: Senator
  legislature_seats: 49
nh:
  legislature_name: New Hampshire General Court
  upper_seats: 24
  lower_seats: {'Belknap 1': 1, 'Belknap 2': 4, 'Belknap 3': 4, 'Belknap 4': 2, 'Belknap 5': 2, 'Belknap 6': 2, 'Belknap 7': 1, 'Belknap 8': 1, 'Belknap 9': 1, 'Carroll 1': 1, 'Carroll 2': 3, 'Carroll 3': 2, 'Carroll 4': 2, 'Carroll 5': 3, 'Carroll 6': 2, 'Carroll 7': 1, 'Carroll 8': 1, 'Cheshire 1': 4, 'Cheshire 2': 1, 'Cheshire 3': 1, 'Cheshire 4': 1, 'Cheshire 5': 1, 'Cheshire 6': 1, 'Cheshire 7': 1, 'Cheshire 8': 1, 'Cheshire 9': 2, 'Cheshire 10': 1, 'Cheshire 11': 2, 'Cheshire 12': 2, 'Cheshire 13': 1, 'Cheshire 14': 1, 'Cheshire 15': 1, 'Cheshire 16': 2, 'Coos 1': 2, 'Coos 2': 1, 'Coos 3': 3, 'Coos 4': 1, 'Coos 5': 1, 'Coos 6': 1, 'Coos 7': 1, 'Grafton 1': 2, 'Grafton 2': 1, 'Grafton 3': 1, 'Grafton 4': 1, 'Grafton 5': 1, 'Grafton 6': 1, 'Grafton 7': 1, 'Grafton 8': 3, 'Grafton 9': 2, 'Grafton 10': 1, 'Grafton 11': 1, 'Grafton 12': 4, 'Grafton 13': 4, 'Grafton 14': 1, 'Grafton 15': 1, 'Grafton 16': 1, 'Grafton 17': 1, 'Hillsborough 1': 2, 'Hillsborough 2': 3, 'Hillsborough 3': 1, 'Hillsborough 4': 2, 'Hillsborough 5': 2, 'Hillsborough 6': 5, 'Hillsborough 7': 6, 'Hillsborough 8': 2, 'Hillsborough 9': 2, 'Hillsborough 10': 2, 'Hillsborough 11': 2, 'Hillsborough 12': 2, 'Hillsborough 13': 2, 'Hillsborough 14': 2, 'Hillsborough 15': 2, 'Hillsborough 16': 2, 'Hillsborough 17': 2, 'Hillsborough 18': 2, 'Hillsborough 19': 2, 'Hillsborough 20': 2, 'Hillsborough 21': 8, 'Hillsborough 22': 3, 'Hillsborough 23': 4, 'Hillsborough 24': 2, 'Hillsborough 25': 2, 'Hillsborough 26': 2, 'Hillsborough 27': 2, 'Hillsborough 28': 3, 'Hillsborough 29': 3, 'Hillsborough 30': 3, 'Hillsborough 31': 3, 'Hillsborough 32': 3, 'Hillsborough 33': 3, 'Hillsborough 34': 3, 'Hillsborough 35': 3, 'Hillsborough 36': 3, 'Hillsborough 37': 11, 'Hillsborough 38': 2, 'Hillsborough 39': 1, 'Hillsborough 40': 1, 'Hillsborough 41': 1, 'Hillsborough 42': 2, 'Hillsborough 43': 3, 'Hillsborough 44': 2, 'Hillsborough 45': 2, 'Merrimack 1': 1, 'Merrimack 2': 2, 'Merrimack 3': 2, 'Merrimack 4': 1, 'Merrimack 5': 2, 'Merrimack 6': 2, 'Merrimack 7': 1, 'Merrimack 8': 1, 'Merrimack 9': 2, 'Merrimack 10': 3, 'Merrimack 11': 1, 'Merrimack 12': 1, 'Merrimack 13': 1, 'Merrimack 14': 1, 'Merrimack 15': 1, 'Merrimack 16': 1, 'Merrimack 17': 1, 'Merrimack 18': 1, 'Merrimack 19': 1, 'Merrimack 20': 3, 'Merrimack 21': 2, 'Merrimack 22': 1, 'Merrimack 23': 3, 'Merrimack 24': 4, 'Merrimack 25': 1, 'Merrimack 26': 1, 'Merrimack 27': 2, 'Merrimack 28': 1, 'Merrimack 29': 1, 'Rockingham 1': 1, 'Rockingham 2': 3, 'Rockingham 3': 3, 'Rockingham 4': 5, 'Rockingham 5': 7, 'Rockingham 6': 10, 'Rockingham 7': 4, 'Rockingham 8': 9, 'Rockingham 9': 2, 'Rockingham 10': 1, 'Rockingham 11': 1, 'Rockingham 12': 1, 'Rockingham 13': 4, 'Rockingham 14': 4, 'Rockingham 15': 1, 'Rockingham 16': 1, 'Rockingham 17': 3, 'Rockingham 18': 4, 'Rockingham 19': 2, 'Rockingham 20': 3, 'Rockingham 21': 4, 'Rockingham 22': 1, 'Rockingham 23': 1, 'Rockingham 24': 2, 'Rockingham 25': 1, 'Rockingham 26': 1, 'Rockingham 27': 1, 'Rockingham 28': 1, 'Rockingham 29': 1, 'Rockingham 30': 1, 'Rockingham 31': 1, 'Rockingham 32': 1, 'Rockingham 33': 1, 'Rockingham 34': 1, 'Rockingham 35': 1, 'Rockingham 36': 1, 'Rockingham 37': 1, 'Strafford 1': 2, 'Strafford 2': 2, 'Strafford 3': 2, 'Strafford 4': 2, 'Strafford 5': 1, 'Strafford 6': 5, 'Strafford 7': 1, 'Strafford 8': 1, 'Strafford 9': 1, 'Strafford 10': 1, 'Strafford 11': 1, 'Strafford 12': 1, 'Strafford 13': 1, 'Strafford 14': 1, 'Strafford 15': 1, 'Strafford 16': 1, 'Strafford 17': 3, 'Strafford 18': 3, 'Strafford 19': 1, 'Strafford 20': 1, 'Strafford 21': 1, 'Strafford 22': 1, 'Strafford 23': 1, 'Strafford 24': 1, 'Strafford 25': 1, 'Sullivan 1': 2, 'Sullivan 2': 1, 'Sullivan 3': 1, 'Sullivan 4': 1, 'Sullivan 5': 1, 'Sullivan 6': 2, 'Sullivan 7': 1, 'Sullivan 8': 1, 'Sullivan 9': 1, 'Sullivan 10': 1, 'Sullivan 11': 1}
nj:
  legislature_name: New jersey Legislature
  lower_seats: {'1': 2, '2': 2, '3': 2, '4': 2, '5': 2, '6': 2, '7': 2, '8': 2, '9': 2, '10': 2, '11': 2, '12': 2, '13': 2, '14': 2, '15': 2, '16': 2, '17': 2, '18': 2, '19': 2, '20': 2, '21': 2, '22': 2, '23': 2, '24': 2, '25': 2, '26': 2, '27': 2, '28': 2, '29': 2, '30': 2, '31': 2, '32': 2, '33': 2, '34': 2, '35': 2, '36': 2, '37': 2, '38': 2, '39': 2, '40': 2}
  lower_title: Assembly Member
  lower_chamber_name: Assembly
  upper_seats: 40
nm:
  legislature_name: New Mexico Legislature
  lower_seats: 70
  upper_seats: 42
nv:
  legislature_name: Nevada Legislature
  lower_seats: 42
  lower_title: Assembly Member
  lower_chamber_name: Assembly
  upper_seats: 21
ny:
  legislature_name: New York Legislature
  lower_seats: 150
  lower_chamber_name: Assembly
  lower_title: Assembly Member
  upper_seats: 63
oh:
  legislature_name: Ohio General Assembly
  lower_seats: 99
  upper_seats: 33
  vacancies:
    - chamber: lower
<<<<<<< HEAD
      district: 3
      vacant_until: 2019-03-10
=======
      district: 97
      vacant_until: 2019-03-15
>>>>>>> 9690964a
ok:
  legislature_name: Oklahoma Legislature
  lower_seats: 101
  upper_seats: 48
or:
  legislature_name: Oregon Legislative Assembly
  lower_seats: 60
  upper_seats: 30
pa:
  legislature_name: Pennsylvania General Assembly
  lower_seats: 203
  upper_seats: 50
pr:
  legislature_name: Legislative Assembly of Puerto Rico
  lower_seats: {'1': 1, '2': 1, '3': 1, '4': 1, '5': 1, '6': 1, '7': 1, '8': 1, '9': 1, '10': 1, '11': 1, '12': 1, '13': 1, '14': 1, '15': 1, '16': 1, '17': 1, '18': 1, '19': 1, '20': 1, '21': 1, '22': 1, '23': 1, '24': 1, '25': 1, '26': 1, '27': 1, '28': 1, '29': 1, '30': 1, '31': 1, '32': 1, '33': 1, '34': 1, '35': 1, '36': 1, '37': 1, '38': 1, '39': 1, '40': 1, 'At-Large': 11}
  upper_seats: {'I': 2, 'II': 2, 'III': 2, 'IV': 2, 'V': 2, 'VI': 2, 'VII': 2, 'VIII': 2, 'At-Large': 14}
  # note: PR's At-Large number can *change*
  upper_division_ids:
    I: ocd-division/country:us/territory:pr/sldu:1
    II: ocd-division/country:us/territory:pr/sldu:2
    III: ocd-division/country:us/territory:pr/sldu:3
    IV: ocd-division/country:us/territory:pr/sldu:4
    V: ocd-division/country:us/territory:pr/sldu:5
    VI: ocd-division/country:us/territory:pr/sldu:6
    VII: ocd-division/country:us/territory:pr/sldu:7
    VIII: ocd-division/country:us/territory:pr/sldu:8
    At-Large: ocd-division/country:us/territory:pr
ri:
  legislature_name: Rhode Island General Assembly
  lower_seats: 75
  upper_seats: 38
sc:
  legislature_name: South Carolina Legislature
  lower_seats: 124
  upper_seats: 46
sd:
  legislature_name: South Dakota State Legislature
  lower_seats: {'1': 2, '2': 2, '3': 2, '4': 2, '5': 2, '6': 2, '7': 2, '8': 2, '9': 2, '10': 2, '11': 2, '12': 2, '13': 2, '14': 2, '15': 2, '16': 2, '17': 2, '18': 2, '19': 2, '20': 2, '21': 2, '22': 2, '23': 2, '24': 2, '25': 2, '26A': 1, '26B': 1, '27': 2, '28A': 1, '28B': 1, '29': 2, '30': 2, '31': 2, '32': 2, '33': 2, '34': 2, '35': 2}
  upper_seats: 35
tn:
  legislature_name: Tennessee General Assembly
  lower_seats: 99
  upper_seats: 33
  vacancies:
    - chamber: upper
      district: 32
      vacant_until: 2019-03-15
tx:
  legislature_name: Texas Legislature
  lower_seats: 150
  upper_seats: 31
  vacancies:
    - chamber: lower
      district: 79
      vacant_until: 2019-03-15
    - chamber: lower
      district: 125
      vacant_until: 2019-03-15
    - chamber: lower
      district: 145
      vacant_until: 2019-03-15
ut:
  legislature_name: Utah State Legislature
  lower_seats: 75
  upper_seats: 29
va:
  legislature_name: Virginia General Assembly
  lower_seats: 100
  lower_title: Delegate
  upper_seats: 40
vt:
  legislature_name: Vermont General Assembly
  vacancies:
    - chamber: lower
      district: Franklin-5
      vacant_until: 2019-03-15
  lower_seats: {'Addison-1': 2, 'Addison-2': 1, 'Addison-3': 2, 'Addison-4': 2, 'Addison-5': 1, 'Addison-Rutland': 1, 'Bennington-1': 1, 'Bennington-2-1': 2, 'Bennington-2-2': 2, 'Bennington-3': 1, 'Bennington-4': 2, 'Bennington-Rutland': 1, 'Caledonia-1': 1, 'Caledonia-2': 1, 'Caledonia-3': 2, 'Caledonia-4': 2, 'Caledonia-Washington': 1, 'Chittenden-10': 2, 'Chittenden-1': 1, 'Chittenden-2': 2, 'Chittenden-3': 2, 'Chittenden-4-1': 1, 'Chittenden-4-2': 1, 'Chittenden-5-1': 1, 'Chittenden-5-2': 1, 'Chittenden-6-1': 2, 'Chittenden-6-2': 1, 'Chittenden-6-3': 2, 'Chittenden-6-4': 2, 'Chittenden-6-5': 2, 'Chittenden-6-6': 1, 'Chittenden-6-7': 2, 'Chittenden-7-1': 1, 'Chittenden-7-2': 1, 'Chittenden-7-3': 1, 'Chittenden-7-4': 1, 'Chittenden-8-1': 2, 'Chittenden-8-2': 2, 'Chittenden-8-3': 1, 'Chittenden-9-1': 2, 'Chittenden-9-2': 2, 'Essex-Caledonia': 1, 'Essex-Caledonia-Orleans': 1, 'Franklin-1': 1, 'Franklin-2': 1, 'Franklin-3-1': 2, 'Franklin-3-2': 1, 'Franklin-4': 2, 'Franklin-5': 2, 'Franklin-6': 1, 'Franklin-7': 1, 'Grand Isle-Chittenden': 2, 'Lamoille-1': 1, 'Lamoille-2': 2, 'Lamoille-3': 1, 'Lamoille-Washington': 2, 'Orange-1': 2, 'Orange-2': 1, 'Orange-Caledonia': 1, 'Orange-Washington-Addison': 2, 'Orleans-1': 2, 'Orleans-2': 2, 'Orleans-Caledonia': 2, 'Orleans-Lamoille': 1, 'Rutland-1': 1, 'Rutland-2': 2, 'Rutland-3': 2, 'Rutland-4': 1, 'Rutland-5-1': 1, 'Rutland-5-2': 1, 'Rutland-5-3': 1, 'Rutland-5-4': 1, 'Rutland-6': 2, 'Rutland-Bennington': 1, 'Rutland-Windsor-1': 1, 'Rutland-Windsor-2': 1, 'Washington-1': 2, 'Washington-2': 2, 'Washington-3': 2, 'Washington-4': 2, 'Washington-5': 1, 'Washington-6': 1, 'Washington-7': 2, 'Washington-Chittenden': 2, 'Windham-1': 1, 'Windham-2-1': 1, 'Windham-2-2': 1, 'Windham-2-3': 1, 'Windham-3': 2, 'Windham-4': 2, 'Windham-5': 1, 'Windham-6': 1, 'Windham-Bennington': 1, 'Windham-Bennington-Windsor': 1, 'Windsor-1': 2, 'Windsor-2': 1, 'Windsor-3-1': 1, 'Windsor-3-2': 2, 'Windsor-4-1': 1, 'Windsor-4-2': 2, 'Windsor-5': 1, 'Windsor-Orange-1': 1, 'Windsor-Orange-2': 2, 'Windsor-Rutland': 1}
  upper_seats: {'Addison': 2, 'Bennington': 2, 'Caledonia': 2, 'Chittenden': 6, 'Essex-Orleans': 2, 'Franklin': 2, 'Grand Isle': 1, 'Lamoille': 1, 'Orange': 1, 'Rutland': 3, 'Washington': 3, 'Windham': 2, 'Windsor': 3}
wa:
  legislature_name: Washington State Legislature
  lower_seats: {'1': 2, '2': 2, '3': 2, '4': 2, '5': 2, '6': 2, '7': 2, '8': 2, '9': 2, '10': 2, '11': 2, '12': 2, '13': 2, '14': 2, '15': 2, '16': 2, '17': 2, '18': 2, '19': 2, '20': 2, '21': 2, '22': 2, '23': 2, '24': 2, '25': 2, '26': 2, '27': 2, '28': 2, '29': 2, '30': 2, '31': 2, '32': 2, '33': 2, '34': 2, '35': 2, '36': 2, '37': 2, '38': 2, '39': 2, '40': 2, '41': 2, '42': 2, '43': 2, '44': 2, '45': 2, '46': 2, '47': 2, '48': 2, '49': 2}
  upper_seats: 49
wi:
  legislature_name: Wisconsin State Legislature
  lower_seats: 99
  lower_chamber_name: Assembly
  upper_seats: 33
wv:
  legislature_name: West Virginia Legislature
  lower_seats: {'1': 2, '2': 1, '3': 2, '4': 2, '5': 1, '6': 1, '7': 1, '8': 1, '9': 1, '10': 3, '11': 1, '12': 1, '13': 2, '14': 1, '15': 1, '16': 3, '17': 2, '18': 1, '19': 2, '20': 1, '21': 1, '22': 2, '23': 1, '24': 2, '25': 1, '26': 1, '27': 3, '28': 2, '29': 1, '30': 1, '31': 1, '32': 3, '33': 1, '34': 1, '35': 4, '36': 3, '37': 1, '38': 1, '39': 1, '40': 1, '41': 1, '42': 2, '43': 2, '44': 1, '45': 1, '46': 1, '47': 1, '48': 4, '49': 1, '50': 3, '51': 5, '52': 1, '53': 1, '54': 1, '55': 1, '56': 1, '57': 1, '58': 1, '59': 1, '60': 1, '61': 1, '62': 1, '63': 1, '64': 1, '65': 1, '66': 1, '67': 1}
  lower_title: Delegate
  upper_seats: {'1': 2, '2': 2, '3': 2, '4': 2, '5': 2, '6': 2, '7': 2, '8': 2, '9': 2, '10': 2, '11': 2, '12': 2, '13': 2, '14': 2, '15': 2, '16': 2, '17': 2}
wy:
  legislature_name: Wyoming State Legislature
  lower_seats: 60
  upper_seats: 30<|MERGE_RESOLUTION|>--- conflicted
+++ resolved
@@ -442,13 +442,8 @@
   upper_seats: 33
   vacancies:
     - chamber: lower
-<<<<<<< HEAD
       district: 3
-      vacant_until: 2019-03-10
-=======
-      district: 97
-      vacant_until: 2019-03-15
->>>>>>> 9690964a
+      vacant_until: 2019-04-01
 ok:
   legislature_name: Oklahoma Legislature
   lower_seats: 101
