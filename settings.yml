--- conflicted
+++ resolved
@@ -29,19 +29,16 @@
   - chamber: upper
     district: '15'
     vacant_until: 2026-01-01
-<<<<<<< HEAD
 ia:
   vacancies:
   - chamber: lower
     district: '78'
     vacant_until: 2025-04-29
-=======
 hi:
   vacancies:
   - chamber: lower
     district: '18'
     vacant_until: 2026-01-01
->>>>>>> 8544129e
 la:
   vacancies:
   - chamber: lower
