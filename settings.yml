al:
  vacancies:
  - chamber: upper
    district: '5'
    vacant_until: 2026-01-01
  - chamber: lower
    district: '11'
    vacant_until: 2026-01-01
  - chamber: lower
    district: '12'
    vacant_until: 2026-01-01
ca:
  vacancies:
  - chamber: lower
    district: '63'
    vacant_until: 2025-08-26
dc:
  vacancies:
  - chamber: legislature
    district: Ward 8
    vacant_until: 2026-01-01
fl:
  vacancies:
  - chamber: lower
    district: '3'
    vacant_until: 2026-01-01
  - chamber: upper
    district: '15'
    vacant_until: 2026-01-01
  - chamber: upper
    district: '19'
    vacant_until: 2025-06-10
ga:
  vacancies:
  - chamber: upper
    district: '21'
    vacant_until: 2026-01-01
hi:
  vacancies:
  - chamber: lower
    district: '18'
    vacant_until: 2026-01-01
la:
  vacancies: []
ma:
  vacancies:
  - chamber: lower
    district: 3rd Bristol
    vacant_until: 2026-01-01
mi:
  vacancies:
  - chamber: upper
    district: 35
    vacant_until: 2026-01-01
mo:
  vacancies:
  - chamber: lower
    district: '95'
    vacant_until: 2026-01-01
nd:
  vacancies:
  - chamber: lower
    district: '26'
    vacant_until: 2026-01-01
nh:
  vacancies:
  - chamber: lower
    district: Strafford 12
    vacant_until: 2026-01-01
  - chamber: lower
    district: Rockingham 25
    vacant_until: 2026-01-01
ny:
  vacancies: []
ok:
  vacancies:
  - chamber: lower
    district: '71'
    vacant_until: 2026-01-01
  - chamber: lower
    district: '74'
    vacant_until: 2026-01-01
  - chamber: lower
    district: '97'
    vacant_until: 2025-09-09
or:
  vacancies:
  - chamber: lower
    district: '26'
    vacant_until: 2026-01-01
ri:
  vacancies:
  - chamber: upper
    district: '4'
    vacant_until: 2025-07-01
sc:
  vacancies:
  - chamber: lower
    district: '50'
    vacant_until: 2026-01-01
sd:
  vacancies:
  - chamber: upper
    district: '22'
    vacant_until: 2026-01-01
  - chamber: lower
    district: '1'
    vacant_until: 2026-01-01
tx:
  vacancies:
  - chamber: upper
    district: 9
    vacant_until: 2025-11-05
us:
  vacancies:
  - chamber: lower
    district: AZ-7
    vacant_until: 2026-01-01
  - chamber: lower
    district: TX-18
    vacant_until: 2026-01-01
  - chamber: lower
    district: VA-11
<<<<<<< HEAD
    vacant_until: 2026-01-01
va:
  vacancies:
  - chamber: lower
    district: 33
    vacant_until: 2025-08-16
ut:
  vacancies:
  - chamber: lower
    district: 51
    vacant_until: 2026-07-30
=======
    vacant_until: 2026-01-01
>>>>>>> 29ce22f5
<|MERGE_RESOLUTION|>--- conflicted
+++ resolved
@@ -121,7 +121,6 @@
     vacant_until: 2026-01-01
   - chamber: lower
     district: VA-11
-<<<<<<< HEAD
     vacant_until: 2026-01-01
 va:
   vacancies:
@@ -132,7 +131,4 @@
   vacancies:
   - chamber: lower
     district: 51
-    vacant_until: 2026-07-30
-=======
-    vacant_until: 2026-01-01
->>>>>>> 29ce22f5
+    vacant_until: 2026-07-30