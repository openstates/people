al:
  vacancies:
  - chamber: lower
    district: 29
    vacant_until: 2023-03-06
  - chamber: lower
    district: 47
    vacant_until: 2023-03-06
ct:
  vacancies:
  - chamber: lower
    district: 6
    vacant_until: 2025-01-08
  - chamber: lower
    district: 100
    vacant_until: 2025-01-08
<<<<<<< HEAD
il:
  vacancies:
  - chamber: lower
    district: 82
=======
  - chamber: lower
    district: 148
>>>>>>> 76506dfc
    vacant_until: 2025-01-08
fl:
  vacancies:
  - chamber: lower
    district: '24'
    vacant_until: 2023-03-06
la:
  vacancies:
  - chamber: lower
    district: '93'
    vacant_until: 2023-04-09<|MERGE_RESOLUTION|>--- conflicted
+++ resolved
@@ -14,15 +14,10 @@
   - chamber: lower
     district: 100
     vacant_until: 2025-01-08
-<<<<<<< HEAD
 il:
   vacancies:
   - chamber: lower
     district: 82
-=======
-  - chamber: lower
-    district: 148
->>>>>>> 76506dfc
     vacant_until: 2025-01-08
 fl:
   vacancies:
