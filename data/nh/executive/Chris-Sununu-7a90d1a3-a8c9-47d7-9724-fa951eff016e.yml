--- conflicted
+++ resolved
@@ -13,8 +13,7 @@
   jurisdiction: ocd-jurisdiction/country:us/state:nh/government
 offices:
 - classification: capitol
-  address: Office of the Governor; State House; 107 North Main Street; Concord, NH
-    03301
+  address: Office of the Governor; State House; 107 North Main Street; Concord, NH 03301
   voice: 603-271-2121
   fax: 603-271-7680
 links:
@@ -24,13 +23,4 @@
 ids:
   twitter: govchrissununu
 sources:
-<<<<<<< HEAD
-- url: https://www.governor.nh.gov/
-offices:
-- address: Office of the Governor; State House; 107 North Main Street; Concord, NH 03301
-  voice: 603-271-2121
-  fax: 603-271-7680
-  classification: capitol
-=======
-- url: https://www.governor.nh.gov/
->>>>>>> a826776f
+- url: https://www.governor.nh.gov/