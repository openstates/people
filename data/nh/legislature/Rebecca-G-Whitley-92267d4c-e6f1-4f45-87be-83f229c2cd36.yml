id: ocd-person/92267d4c-e6f1-4f45-87be-83f229c2cd36
name: Rebecca G. Whitley
given_name: Rebecca
family_name: Whitley
email: Becky.Whitley@leg.state.nh.us
image: http://www.gencourt.state.nh.us/Senate/images/senators/15.jpg
party:
- name: Democratic
roles:
- end_date: '2022-12-07'
  type: upper
  jurisdiction: ocd-jurisdiction/country:us/state:nh/government
  district: '15'
- start_date: '2022-12-07'
  type: upper
  jurisdiction: ocd-jurisdiction/country:us/state:nh/government
  district: '15'
offices:
- classification: capitol
<<<<<<< HEAD
  address: Legislative Office Building, Room 101;33 North State Street;Concord, NH 03301
=======
  address: Legislative Office Building, Room 102-A 33 North State Street Concord,
    NH 03301
  voice: 603-271-3092
>>>>>>> a826776f
links:
- url: http://gencourt.state.nh.us/downloads/Members.txt
- url: http://www.gencourt.state.nh.us/Senate/members/webpages/district15.aspx
  note: homepage
- url: http://www.gencourt.state.nh.us/Senate/members/webpages/district15.aspx
  note: member detail page
sources:
- url: http://www.gencourt.state.nh.us/Senate/members/webpages/district15.aspx
- url: http://gencourt.state.nh.us/downloads/Members.txt
- url: http://gencourt.state.nh.us/downloads/members.txt
extras:
  county: Merrimack
  elected status: Incumbent
  gender code: F<|MERGE_RESOLUTION|>--- conflicted
+++ resolved
@@ -17,13 +17,8 @@
   district: '15'
 offices:
 - classification: capitol
-<<<<<<< HEAD
-  address: Legislative Office Building, Room 101;33 North State Street;Concord, NH 03301
-=======
-  address: Legislative Office Building, Room 102-A 33 North State Street Concord,
-    NH 03301
+  address: Legislative Office Building, Room 102-A 33 North State Street Concord, NH 03301
   voice: 603-271-3092
->>>>>>> a826776f
 links:
 - url: http://gencourt.state.nh.us/downloads/Members.txt
 - url: http://www.gencourt.state.nh.us/Senate/members/webpages/district15.aspx
