--- conflicted
+++ resolved
@@ -8,12 +8,8 @@
 party:
 - name: Democratic
 roles:
-<<<<<<< HEAD
-- end_date: 2024-01-09
-=======
 - start_date: 2018-01-10
   end_date: 2024-01-09
->>>>>>> 9896f43b
   type: lower
   jurisdiction: ocd-jurisdiction/country:us/state:va/government
   district: '42'
@@ -23,8 +19,8 @@
   district: '18'
 offices:
 - classification: capitol
-<<<<<<< HEAD
   address: General Assembly Building, Room 1113; 201 North 9th Street; Richmond, Virginia 23219
+  voice: 804-698-1042
 - classification: district
   address: P.O. Box 2731; Springfield, Virginia 22152
 links:
@@ -32,18 +28,7 @@
 - url: http://lis.virginia.gov/cgi-bin/legp604.exe?201+mbr+H305
 - url: http://lis.virginia.gov/cgi-bin/legp604.exe?221+mbr+H305
 - url: https://lis.virginia.gov/cgi-bin/legp604.exe?241+mbr+H305
-=======
-  address: Pocahontas Building, Room E216; 900 East Main Street; Richmond, Virginia
-    23219
-  voice: 804-698-1042
-- classification: district
-  address: P.O. Box 2731; Springfield, Virginia 22152
-links:
-- url: https://lis.virginia.gov/cgi-bin/legp604.exe?191+mbr+H305
-- url: https://lis.virginia.gov/cgi-bin/legp604.exe?201+mbr+H305
-- url: https://lis.virginia.gov/cgi-bin/legp604.exe?221+mbr+H305
 - url: https://virginiageneralassembly.gov/house/members/members.php?id=H0305
->>>>>>> 9896f43b
 other_names:
 - name: Kathy K.L. Tran
 - name: Tran, Kathy K.L.
