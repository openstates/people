id: ocd-person/2ae6c10e-e6d0-4033-927f-0b067b2ba0fc
name: Ghazala Hashmi
given_name: Ghazala
family_name: Hashmi
gender: Female
<<<<<<< HEAD
email: district15@senate.virginia.gov
=======
>>>>>>> 9896f43b
image: https://apps.lis.virginia.gov/senatepics/newbiopics/Hashmi10.jpg
party:
- name: Democratic
roles:
<<<<<<< HEAD
- end_date: 2024-01-09
=======
- start_date: 2020-01-08
  end_date: 2024-01-09
>>>>>>> 9896f43b
  type: upper
  jurisdiction: ocd-jurisdiction/country:us/state:va/government
  district: '10'
- start_date: 2024-01-10
  type: upper
  jurisdiction: ocd-jurisdiction/country:us/state:va/government
  district: '15'
offices:
- classification: capitol
<<<<<<< HEAD
  address: General Assembly Building, Room 616; 201 North 9th Street; Richmond, Virginia 23219
- classification: district
  address: P.O. Box 396; Richmond, Virginia 23218
links:
- url: http://lis.virginia.gov/cgi-bin/legp604.exe?201+mbr+S108
- url: http://lis.virginia.gov/cgi-bin/legp604.exe?221+mbr+S108
- url: https://lis.virginia.gov/cgi-bin/legp604.exe?241+mbr+S108
=======
  address: Pocahontas Building, Room E516; 900 East Main Street; Richmond, Virginia
    23219
  voice: 804-698-7510
- classification: district
  address: P.O. Box 396; Richmond, Virginia 23218
links:
- url: https://lis.virginia.gov/cgi-bin/legp604.exe?201+mbr+S108
- url: https://lis.virginia.gov/cgi-bin/legp604.exe?221+mbr+S108
- url: https://apps.senate.virginia.gov/Senator/memberpage.php?id=S108
>>>>>>> 9896f43b
other_names:
- name: Ghazala Firdous Hashmi
- name: Ghazala F. Hashmi
- name: Hashmi, Ghazala F.
ids:
  twitter: Hashmi4Va
  facebook: SenatorGhazalaHashmi
sources:
- url: http://lis.virginia.gov/201/mbr/MBR.HTM
- url: http://lis.virginia.gov/cgi-bin/legp604.exe?201+mbr+S108
- url: http://lis.virginia.gov/cgi-bin/legp604.exe?221+mbr+S108
- url: https://lis.virginia.gov/cgi-bin/legp604.exe?241+mbr+S108<|MERGE_RESOLUTION|>--- conflicted
+++ resolved
@@ -3,20 +3,13 @@
 given_name: Ghazala
 family_name: Hashmi
 gender: Female
-<<<<<<< HEAD
 email: district15@senate.virginia.gov
-=======
->>>>>>> 9896f43b
 image: https://apps.lis.virginia.gov/senatepics/newbiopics/Hashmi10.jpg
 party:
 - name: Democratic
 roles:
-<<<<<<< HEAD
-- end_date: 2024-01-09
-=======
 - start_date: 2020-01-08
   end_date: 2024-01-09
->>>>>>> 9896f43b
   type: upper
   jurisdiction: ocd-jurisdiction/country:us/state:va/government
   district: '10'
@@ -26,25 +19,15 @@
   district: '15'
 offices:
 - classification: capitol
-<<<<<<< HEAD
   address: General Assembly Building, Room 616; 201 North 9th Street; Richmond, Virginia 23219
+  voice: 804-698-7510
 - classification: district
   address: P.O. Box 396; Richmond, Virginia 23218
 links:
 - url: http://lis.virginia.gov/cgi-bin/legp604.exe?201+mbr+S108
 - url: http://lis.virginia.gov/cgi-bin/legp604.exe?221+mbr+S108
 - url: https://lis.virginia.gov/cgi-bin/legp604.exe?241+mbr+S108
-=======
-  address: Pocahontas Building, Room E516; 900 East Main Street; Richmond, Virginia
-    23219
-  voice: 804-698-7510
-- classification: district
-  address: P.O. Box 396; Richmond, Virginia 23218
-links:
-- url: https://lis.virginia.gov/cgi-bin/legp604.exe?201+mbr+S108
-- url: https://lis.virginia.gov/cgi-bin/legp604.exe?221+mbr+S108
 - url: https://apps.senate.virginia.gov/Senator/memberpage.php?id=S108
->>>>>>> 9896f43b
 other_names:
 - name: Ghazala Firdous Hashmi
 - name: Ghazala F. Hashmi
