id: ocd-person/58b46062-f618-4b27-b0ec-3bbb57db839b
name: Cia Price
given_name: Cia
family_name: Price
gender: Female
email: delmprice@house.virginia.gov
image: http://memdata.virginiageneralassembly.gov/images/display_image/H0284
party:
- name: Democratic
roles:
<<<<<<< HEAD
- end_date: 2024-01-09
=======
- start_date: 2016-01-13
  end_date: 2024-01-09
>>>>>>> 9896f43b
  type: lower
  jurisdiction: ocd-jurisdiction/country:us/state:va/government
  district: '95'
- start_date: 2024-01-10
  type: lower
  jurisdiction: ocd-jurisdiction/country:us/state:va/government
  district: '85'
offices:
- classification: capitol
<<<<<<< HEAD
  address: General Assembly Building, Room 911; 201 North 9th Street; Richmond, Virginia 23219
- classification: district
  address: P.O. Box 196; Newport News, Virginia 23607
links:
- url: http://lis.virginia.gov/cgi-bin/legp604.exe?191+mbr+H284
- url: http://lis.virginia.gov/cgi-bin/legp604.exe?201+mbr+H284
- url: http://lis.virginia.gov/cgi-bin/legp604.exe?221+mbr+H284
- url: https://lis.virginia.gov/cgi-bin/legp604.exe?241+mbr+H284
=======
  address: Pocahontas Building, Room W227; 900 East Main Street; Richmond, Virginia
    23219
  voice: 804-698-1095
- classification: district
  address: P.O. Box 196; Newport News, Virginia 23607
links:
- url: https://lis.virginia.gov/cgi-bin/legp604.exe?191+mbr+H284
- url: https://lis.virginia.gov/cgi-bin/legp604.exe?201+mbr+H284
- url: https://lis.virginia.gov/cgi-bin/legp604.exe?221+mbr+H284
- url: https://virginiageneralassembly.gov/house/members/members.php?id=H0284
>>>>>>> 9896f43b
other_names:
- name: Marcia Simone Price
- name: Marcia S. "Cia" Price
- name: Price, Marcia S.
ids:
  twitter: PriceForDel95
  facebook: PriceForDel95
other_identifiers:
- scheme: legacy_openstates
  identifier: VAL000252
sources:
- url: http://lis.virginia.gov/191/mbr/MBR.HTM
- url: http://lis.virginia.gov/cgi-bin/legp604.exe?191+mbr+H284
- url: http://lis.virginia.gov/201/mbr/MBR.HTM
- url: http://lis.virginia.gov/cgi-bin/legp604.exe?201+mbr+H284
- url: http://lis.virginia.gov/cgi-bin/legp604.exe?221+mbr+H284
- url: https://lis.virginia.gov/cgi-bin/legp604.exe?241+mbr+H284<|MERGE_RESOLUTION|>--- conflicted
+++ resolved
@@ -8,12 +8,8 @@
 party:
 - name: Democratic
 roles:
-<<<<<<< HEAD
-- end_date: 2024-01-09
-=======
 - start_date: 2016-01-13
   end_date: 2024-01-09
->>>>>>> 9896f43b
   type: lower
   jurisdiction: ocd-jurisdiction/country:us/state:va/government
   district: '95'
@@ -23,8 +19,8 @@
   district: '85'
 offices:
 - classification: capitol
-<<<<<<< HEAD
   address: General Assembly Building, Room 911; 201 North 9th Street; Richmond, Virginia 23219
+  voice: 804-698-1095
 - classification: district
   address: P.O. Box 196; Newport News, Virginia 23607
 links:
@@ -32,18 +28,7 @@
 - url: http://lis.virginia.gov/cgi-bin/legp604.exe?201+mbr+H284
 - url: http://lis.virginia.gov/cgi-bin/legp604.exe?221+mbr+H284
 - url: https://lis.virginia.gov/cgi-bin/legp604.exe?241+mbr+H284
-=======
-  address: Pocahontas Building, Room W227; 900 East Main Street; Richmond, Virginia
-    23219
-  voice: 804-698-1095
-- classification: district
-  address: P.O. Box 196; Newport News, Virginia 23607
-links:
-- url: https://lis.virginia.gov/cgi-bin/legp604.exe?191+mbr+H284
-- url: https://lis.virginia.gov/cgi-bin/legp604.exe?201+mbr+H284
-- url: https://lis.virginia.gov/cgi-bin/legp604.exe?221+mbr+H284
 - url: https://virginiageneralassembly.gov/house/members/members.php?id=H0284
->>>>>>> 9896f43b
 other_names:
 - name: Marcia Simone Price
 - name: Marcia S. "Cia" Price
