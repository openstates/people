id: ocd-person/3a8cbf64-e1b7-43b6-ade9-57808519405a
name: Chris Head
given_name: Chris
family_name: Head
gender: Male
email: senatorhead@senate.virginia.gov
image: http://memdata.virginiageneralassembly.gov/images/display_image/H0237
party:
- name: Republican
roles:
<<<<<<< HEAD
- end_date: 2024-01-09
=======
- start_date: 2012-01-11
  end_date: 2024-01-09
>>>>>>> 9896f43b
  type: lower
  jurisdiction: ocd-jurisdiction/country:us/state:va/government
  district: '17'
- start_date: 2024-01-10
  type: upper
  jurisdiction: ocd-jurisdiction/country:us/state:va/government
  district: '3'
offices:
- classification: capitol
<<<<<<< HEAD
  address: General Assembly Building; 201 North 9th Street; Richmond, Virginia 23219
- classification: district
  address: P.O. Box 19130; Roanoke, Virginia 24019
links:
- url: http://lis.virginia.gov/cgi-bin/legp604.exe?191+mbr+H237
- url: http://lis.virginia.gov/cgi-bin/legp604.exe?201+mbr+H237
- url: http://lis.virginia.gov/cgi-bin/legp604.exe?221+mbr+H237
- url: https://lis.virginia.gov/cgi-bin/legp604.exe?241+mbr+S122
=======
  address: Pocahontas Building, Room E210; 900 East Main Street; Richmond, Virginia
    23219
  voice: 804-698-1017
- classification: district
  address: P.O. Box 19130; Roanoke, Virginia 24019
links:
- url: https://lis.virginia.gov/cgi-bin/legp604.exe?191+mbr+H237
- url: https://lis.virginia.gov/cgi-bin/legp604.exe?201+mbr+H237
- url: https://lis.virginia.gov/cgi-bin/legp604.exe?221+mbr+H237
- url: https://apps.senate.virginia.gov/Senator/memberpage.php?id=S122
>>>>>>> 9896f43b
other_names:
- name: Christopher T. Head
- name: Head, Christopher T.
ids:
  twitter: DelChrisHead
  facebook: DelChrisHead
other_identifiers:
- scheme: legacy_openstates
  identifier: VAL000159
- scheme: legacy_openstates
  identifier: VAL000174
sources:
- url: http://lis.virginia.gov/191/mbr/MBR.HTM
- url: http://lis.virginia.gov/cgi-bin/legp604.exe?191+mbr+H237
- url: http://lis.virginia.gov/201/mbr/MBR.HTM
- url: http://lis.virginia.gov/cgi-bin/legp604.exe?201+mbr+H237
- url: http://lis.virginia.gov/cgi-bin/legp604.exe?221+mbr+H237
- url: https://lis.virginia.gov/cgi-bin/legp604.exe?241+mbr+S122<|MERGE_RESOLUTION|>--- conflicted
+++ resolved
@@ -8,12 +8,8 @@
 party:
 - name: Republican
 roles:
-<<<<<<< HEAD
-- end_date: 2024-01-09
-=======
 - start_date: 2012-01-11
   end_date: 2024-01-09
->>>>>>> 9896f43b
   type: lower
   jurisdiction: ocd-jurisdiction/country:us/state:va/government
   district: '17'
@@ -23,8 +19,8 @@
   district: '3'
 offices:
 - classification: capitol
-<<<<<<< HEAD
   address: General Assembly Building; 201 North 9th Street; Richmond, Virginia 23219
+  voice: 804-698-1017
 - classification: district
   address: P.O. Box 19130; Roanoke, Virginia 24019
 links:
@@ -32,18 +28,7 @@
 - url: http://lis.virginia.gov/cgi-bin/legp604.exe?201+mbr+H237
 - url: http://lis.virginia.gov/cgi-bin/legp604.exe?221+mbr+H237
 - url: https://lis.virginia.gov/cgi-bin/legp604.exe?241+mbr+S122
-=======
-  address: Pocahontas Building, Room E210; 900 East Main Street; Richmond, Virginia
-    23219
-  voice: 804-698-1017
-- classification: district
-  address: P.O. Box 19130; Roanoke, Virginia 24019
-links:
-- url: https://lis.virginia.gov/cgi-bin/legp604.exe?191+mbr+H237
-- url: https://lis.virginia.gov/cgi-bin/legp604.exe?201+mbr+H237
-- url: https://lis.virginia.gov/cgi-bin/legp604.exe?221+mbr+H237
 - url: https://apps.senate.virginia.gov/Senator/memberpage.php?id=S122
->>>>>>> 9896f43b
 other_names:
 - name: Christopher T. Head
 - name: Head, Christopher T.
