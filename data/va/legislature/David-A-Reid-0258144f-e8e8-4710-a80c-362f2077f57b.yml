--- conflicted
+++ resolved
@@ -8,12 +8,8 @@
 party:
 - name: Democratic
 roles:
-<<<<<<< HEAD
-- end_date: 2024-01-09
-=======
 - start_date: 2018-01-10
   end_date: 2024-01-09
->>>>>>> 9896f43b
   type: lower
   jurisdiction: ocd-jurisdiction/country:us/state:va/government
   district: '32'
@@ -23,8 +19,8 @@
   district: '28'
 offices:
 - classification: capitol
-<<<<<<< HEAD
   address: General Assembly Building, Room 913; 201 North 9th Street; Richmond, Virginia 23219
+  voice: 804-698-1032
 - classification: district
   address: P.O. Box 4132; Ashburn, Virginia 20148
 links:
@@ -32,18 +28,7 @@
 - url: http://lis.virginia.gov/cgi-bin/legp604.exe?201+mbr+H301
 - url: http://lis.virginia.gov/cgi-bin/legp604.exe?221+mbr+H301
 - url: https://lis.virginia.gov/cgi-bin/legp604.exe?241+mbr+H301
-=======
-  address: Pocahontas Building, Room E305; 900 East Main Street; Richmond, Virginia
-    23219
-  voice: 804-698-1032
-- classification: district
-  address: P.O. Box 4132; Ashburn, Virginia 20148
-links:
-- url: https://lis.virginia.gov/cgi-bin/legp604.exe?191+mbr+H301
-- url: https://lis.virginia.gov/cgi-bin/legp604.exe?201+mbr+H301
-- url: https://lis.virginia.gov/cgi-bin/legp604.exe?221+mbr+H301
 - url: https://virginiageneralassembly.gov/house/members/members.php?id=H0301
->>>>>>> 9896f43b
 other_names:
 - name: David Alan Reid
 - name: David A. Reid
