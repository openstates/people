id: ocd-person/3978e9b7-e219-4863-9788-1bf7991d32fb
name: Amanda Batten
given_name: Amanda
family_name: Batten
gender: Female
email: delabatten@house.virginia.gov
image: http://memdata.virginiageneralassembly.gov/images/display_image/H0313
party:
- name: Republican
roles:
<<<<<<< HEAD
- end_date: 2024-01-09
=======
- start_date: 2020-01-08
  end_date: 2024-01-09
>>>>>>> 9896f43b
  type: lower
  jurisdiction: ocd-jurisdiction/country:us/state:va/government
  district: '96'
- start_date: 2024-01-10
  type: lower
  jurisdiction: ocd-jurisdiction/country:us/state:va/government
  district: '71'
offices:
- classification: capitol
<<<<<<< HEAD
  address: General Assembly Building, Room 712; 201 North 9th Street; Richmond, Virginia 23219
=======
  address: Pocahontas Building, Room W432; 900 East Main Street; Richmond, Virginia
    23219
>>>>>>> 9896f43b
- classification: district
  address: P.O. Box 194; Norge, Virginia 23127
  voice: 757-741-7001
links:
<<<<<<< HEAD
- url: http://lis.virginia.gov/cgi-bin/legp604.exe?201+mbr+H313
- url: http://lis.virginia.gov/cgi-bin/legp604.exe?221+mbr+H313
- url: https://lis.virginia.gov/cgi-bin/legp604.exe?241+mbr+H313
=======
- url: https://lis.virginia.gov/cgi-bin/legp604.exe?201+mbr+H313
- url: https://lis.virginia.gov/cgi-bin/legp604.exe?221+mbr+H313
- url: https://virginiageneralassembly.gov/house/members/members.php?id=H0313
>>>>>>> 9896f43b
other_names:
- name: Amanda Etter Batten
- name: Amanda E. Batten
- name: Batten, Amanda E.
ids:
  facebook: AmandaBatten4Delegate
sources:
- url: http://lis.virginia.gov/201/mbr/MBR.HTM
- url: http://lis.virginia.gov/cgi-bin/legp604.exe?201+mbr+H313
- url: http://lis.virginia.gov/cgi-bin/legp604.exe?221+mbr+H313
- url: https://lis.virginia.gov/cgi-bin/legp604.exe?241+mbr+H313<|MERGE_RESOLUTION|>--- conflicted
+++ resolved
@@ -8,12 +8,8 @@
 party:
 - name: Republican
 roles:
-<<<<<<< HEAD
-- end_date: 2024-01-09
-=======
 - start_date: 2020-01-08
   end_date: 2024-01-09
->>>>>>> 9896f43b
   type: lower
   jurisdiction: ocd-jurisdiction/country:us/state:va/government
   district: '96'
@@ -23,25 +19,15 @@
   district: '71'
 offices:
 - classification: capitol
-<<<<<<< HEAD
   address: General Assembly Building, Room 712; 201 North 9th Street; Richmond, Virginia 23219
-=======
-  address: Pocahontas Building, Room W432; 900 East Main Street; Richmond, Virginia
-    23219
->>>>>>> 9896f43b
 - classification: district
   address: P.O. Box 194; Norge, Virginia 23127
   voice: 757-741-7001
 links:
-<<<<<<< HEAD
 - url: http://lis.virginia.gov/cgi-bin/legp604.exe?201+mbr+H313
 - url: http://lis.virginia.gov/cgi-bin/legp604.exe?221+mbr+H313
 - url: https://lis.virginia.gov/cgi-bin/legp604.exe?241+mbr+H313
-=======
-- url: https://lis.virginia.gov/cgi-bin/legp604.exe?201+mbr+H313
-- url: https://lis.virginia.gov/cgi-bin/legp604.exe?221+mbr+H313
 - url: https://virginiageneralassembly.gov/house/members/members.php?id=H0313
->>>>>>> 9896f43b
 other_names:
 - name: Amanda Etter Batten
 - name: Amanda E. Batten
