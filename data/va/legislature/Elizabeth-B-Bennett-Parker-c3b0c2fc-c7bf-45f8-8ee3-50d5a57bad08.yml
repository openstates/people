--- conflicted
+++ resolved
@@ -8,12 +8,8 @@
 party:
 - name: Democratic
 roles:
-<<<<<<< HEAD
-- end_date: 2024-01-09
-=======
 - start_date: 2022-01-12
   end_date: 2024-01-09
->>>>>>> 9896f43b
   type: lower
   jurisdiction: ocd-jurisdiction/country:us/state:va/government
   district: '45'
@@ -23,26 +19,17 @@
   district: '5'
 offices:
 - classification: capitol
-<<<<<<< HEAD
   address: General Assembly Building, Room 1105; 201 North 9th Street; Richmond, Virginia 23219
-=======
-  address: Pocahontas Building, Room E218; 900 East Main Street; Richmond, Virginia
-    23219
   voice: 804-698-1045
->>>>>>> 9896f43b
 - classification: district
   address: '107 South West Street; #152; Alexandria, Virginia 22314'
   voice: 703-239-3155
 links:
-<<<<<<< HEAD
 - url: http://lis.virginia.gov/cgi-bin/legp604.exe?221+mbr+H334
 - url: https://lis.virginia.gov/cgi-bin/legp604.exe?241+mbr+H334
-=======
-- url: https://lis.virginia.gov/cgi-bin/legp604.exe?221+mbr+H334
 - url: https://virginiageneralassembly.gov/house/members/members.php?id=H0334
 other_names:
 - name: Elizabeth B. Bennett-Parker
->>>>>>> 9896f43b
 sources:
 - url: http://lis.virginia.gov/cgi-bin/legp604.exe?221+mbr+H334
 - url: https://lis.virginia.gov/cgi-bin/legp604.exe?241+mbr+H334