--- conflicted
+++ resolved
@@ -3,20 +3,13 @@
 given_name: Mark
 family_name: Peake
 gender: Male
-<<<<<<< HEAD
 email: district08@senate.virginia.gov
-=======
->>>>>>> 9896f43b
 image: https://apps.lis.virginia.gov/senatepics/newbiopics/Peake22.jpg
 party:
 - name: Republican
 roles:
-<<<<<<< HEAD
-- end_date: 2024-01-09
-=======
 - start_date: 2017-01-13
   end_date: 2024-01-09
->>>>>>> 9896f43b
   type: upper
   jurisdiction: ocd-jurisdiction/country:us/state:va/government
   district: '22'
@@ -26,28 +19,17 @@
   district: '8'
 offices:
 - classification: capitol
-<<<<<<< HEAD
   address: General Assembly Building, Room 506; 201 North 9th Street; Richmond, Virginia 23219
-=======
-  address: Pocahontas Building, Room E615; 900 East Main Street; Richmond, Virginia
-    23219
   voice: 804-698-7522
->>>>>>> 9896f43b
 - classification: district
   address: 4925 Boonsboro Road; Box 172; Lynchburg, Virginia 24503
   voice: 434-455-3392
 links:
-<<<<<<< HEAD
 - url: http://lis.virginia.gov/cgi-bin/legp604.exe?191+mbr+S105
 - url: http://lis.virginia.gov/cgi-bin/legp604.exe?201+mbr+S105
 - url: http://lis.virginia.gov/cgi-bin/legp604.exe?221+mbr+S105
 - url: https://lis.virginia.gov/cgi-bin/legp604.exe?241+mbr+S105
-=======
-- url: https://lis.virginia.gov/cgi-bin/legp604.exe?191+mbr+S105
-- url: https://lis.virginia.gov/cgi-bin/legp604.exe?201+mbr+S105
-- url: https://lis.virginia.gov/cgi-bin/legp604.exe?221+mbr+S105
 - url: https://apps.senate.virginia.gov/Senator/memberpage.php?id=S105
->>>>>>> 9896f43b
 other_names:
 - name: Mark Joseph Peake
 - name: Mark J. Peake
