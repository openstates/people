id: ocd-person/496f9aa1-91ba-4386-9530-f52ea56e17bf
name: Otto Wachsmann
given_name: Otto
family_name: Wachsmann
gender: Male
email: delowachsmann@house.virginia.gov
image: http://memdata.virginiageneralassembly.gov/images/display_image/H0347
party:
- name: Republican
roles:
<<<<<<< HEAD
- end_date: 2024-01-09
=======
- start_date: 2022-01-12
  end_date: 2024-01-09
>>>>>>> 9896f43b
  type: lower
  jurisdiction: ocd-jurisdiction/country:us/state:va/government
  district: '75'
- start_date: 2024-01-10
  type: lower
  jurisdiction: ocd-jurisdiction/country:us/state:va/government
  district: '83'
offices:
- classification: capitol
<<<<<<< HEAD
  address: General Assembly Building, Room 704; 201 North 9th Street; Richmond, Virginia 23219
- classification: district
  address: P.O. Box 268; Stony Creek, Virginia 23882
links:
- url: http://lis.virginia.gov/cgi-bin/legp604.exe?221+mbr+H347
- url: https://lis.virginia.gov/cgi-bin/legp604.exe?241+mbr+H347
=======
  address: Pocahontas Building, Room E221; 900 East Main Street; Richmond, Virginia
    23219
  voice: 804-698-1075
- classification: district
  address: P.O. Box 268; Stony Creek, Virginia 23882
links:
- url: https://lis.virginia.gov/cgi-bin/legp604.exe?221+mbr+H347
- url: https://virginiageneralassembly.gov/house/members/members.php?id=H0347
other_names:
- name: Howard Otto Wachsmann
- name: H. Otto Wachsmann, Jr.
>>>>>>> 9896f43b
sources:
- url: http://lis.virginia.gov/cgi-bin/legp604.exe?221+mbr+H347
- url: https://lis.virginia.gov/cgi-bin/legp604.exe?241+mbr+H347<|MERGE_RESOLUTION|>--- conflicted
+++ resolved
@@ -8,12 +8,8 @@
 party:
 - name: Republican
 roles:
-<<<<<<< HEAD
-- end_date: 2024-01-09
-=======
 - start_date: 2022-01-12
   end_date: 2024-01-09
->>>>>>> 9896f43b
   type: lower
   jurisdiction: ocd-jurisdiction/country:us/state:va/government
   district: '75'
@@ -23,26 +19,17 @@
   district: '83'
 offices:
 - classification: capitol
-<<<<<<< HEAD
   address: General Assembly Building, Room 704; 201 North 9th Street; Richmond, Virginia 23219
+  voice: 804-698-1075
 - classification: district
   address: P.O. Box 268; Stony Creek, Virginia 23882
 links:
 - url: http://lis.virginia.gov/cgi-bin/legp604.exe?221+mbr+H347
 - url: https://lis.virginia.gov/cgi-bin/legp604.exe?241+mbr+H347
-=======
-  address: Pocahontas Building, Room E221; 900 East Main Street; Richmond, Virginia
-    23219
-  voice: 804-698-1075
-- classification: district
-  address: P.O. Box 268; Stony Creek, Virginia 23882
-links:
-- url: https://lis.virginia.gov/cgi-bin/legp604.exe?221+mbr+H347
 - url: https://virginiageneralassembly.gov/house/members/members.php?id=H0347
 other_names:
 - name: Howard Otto Wachsmann
 - name: H. Otto Wachsmann, Jr.
->>>>>>> 9896f43b
 sources:
 - url: http://lis.virginia.gov/cgi-bin/legp604.exe?221+mbr+H347
 - url: https://lis.virginia.gov/cgi-bin/legp604.exe?241+mbr+H347