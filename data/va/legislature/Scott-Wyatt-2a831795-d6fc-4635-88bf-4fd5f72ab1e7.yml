--- conflicted
+++ resolved
@@ -8,12 +8,8 @@
 party:
 - name: Republican
 roles:
-<<<<<<< HEAD
-- end_date: 2024-01-09
-=======
 - start_date: 2020-01-08
   end_date: 2024-01-09
->>>>>>> 9896f43b
   type: lower
   jurisdiction: ocd-jurisdiction/country:us/state:va/government
   district: '97'
@@ -23,25 +19,15 @@
   district: '60'
 offices:
 - classification: capitol
-<<<<<<< HEAD
   address: General Assembly Building, Room 806; 201 North 9th Street; Richmond, Virginia 23219
+  voice: 804-698-1097
 - classification: district
   address: P.O. Box 365; Mechanicsville, Virginia 23111
 links:
 - url: http://lis.virginia.gov/cgi-bin/legp604.exe?201+mbr+H328
 - url: http://lis.virginia.gov/cgi-bin/legp604.exe?221+mbr+H328
 - url: https://lis.virginia.gov/cgi-bin/legp604.exe?241+mbr+H328
-=======
-  address: Pocahontas Building, Room E303; 900 East Main Street; Richmond, Virginia
-    23219
-  voice: 804-698-1097
-- classification: district
-  address: P.O. Box 365; Mechanicsville, Virginia 23111
-links:
-- url: https://lis.virginia.gov/cgi-bin/legp604.exe?201+mbr+H328
-- url: https://lis.virginia.gov/cgi-bin/legp604.exe?221+mbr+H328
 - url: https://virginiageneralassembly.gov/house/members/members.php?id=H0328
->>>>>>> 9896f43b
 other_names:
 - name: Scott Andrew Wyatt
 - name: Scott A. Wyatt
