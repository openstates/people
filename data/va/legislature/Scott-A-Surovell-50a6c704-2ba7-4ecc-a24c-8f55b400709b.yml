id: ocd-person/50a6c704-2ba7-4ecc-a24c-8f55b400709b
name: Scott Surovell
given_name: Scott
family_name: Surovell
gender: Male
<<<<<<< HEAD
email: district34@senate.virginia.gov
=======
>>>>>>> 9896f43b
image: https://apps.lis.virginia.gov/senatepics/newbiopics/Surovell36.jpg
party:
- name: Democratic
roles:
<<<<<<< HEAD
- end_date: 2024-01-09
=======
- start_date: 2016-01-13
  end_date: 2024-01-10
>>>>>>> 9896f43b
  type: upper
  jurisdiction: ocd-jurisdiction/country:us/state:va/government
  district: '36'
- start_date: 2024-01-10
  type: upper
  jurisdiction: ocd-jurisdiction/country:us/state:va/government
  district: '34'
offices:
- classification: capitol
<<<<<<< HEAD
  address: General Assembly Building, Room 621; 201 North 9th Street; Richmond, Virginia 23219
=======
  address: Pocahontas Building, Room E617; 900 East Main Street; Richmond, Virginia
    23219
  voice: 804-698-7536
>>>>>>> 9896f43b
- classification: district
  address: P.O. Box 289; Mount Vernon, Virginia 22121
  voice: 571-249-4484
links:
<<<<<<< HEAD
- url: http://lis.virginia.gov/cgi-bin/legp604.exe?191+mbr+S100
- url: http://lis.virginia.gov/cgi-bin/legp604.exe?201+mbr+S100
- url: http://lis.virginia.gov/cgi-bin/legp604.exe?221+mbr+S100
- url: https://lis.virginia.gov/cgi-bin/legp604.exe?241+mbr+S100
=======
- url: https://lis.virginia.gov/cgi-bin/legp604.exe?191+mbr+S100
- url: https://lis.virginia.gov/cgi-bin/legp604.exe?201+mbr+S100
- url: https://lis.virginia.gov/cgi-bin/legp604.exe?221+mbr+S100
- url: https://apps.senate.virginia.gov/Senator/memberpage.php?id=S100
other_names:
- name: Scott Anthony Surovell
- name: Scott A. Surovell
>>>>>>> 9896f43b
ids:
  twitter: ssurovell
  facebook: Surovell
other_identifiers:
- scheme: legacy_openstates
  identifier: VAL000245
sources:
- url: http://lis.virginia.gov/191/mbr/MBR.HTM
- url: http://lis.virginia.gov/cgi-bin/legp604.exe?191+mbr+S100
- url: http://lis.virginia.gov/201/mbr/MBR.HTM
- url: http://lis.virginia.gov/cgi-bin/legp604.exe?201+mbr+S100
- url: http://lis.virginia.gov/cgi-bin/legp604.exe?221+mbr+S100
- url: https://lis.virginia.gov/cgi-bin/legp604.exe?241+mbr+S100<|MERGE_RESOLUTION|>--- conflicted
+++ resolved
@@ -3,20 +3,13 @@
 given_name: Scott
 family_name: Surovell
 gender: Male
-<<<<<<< HEAD
 email: district34@senate.virginia.gov
-=======
->>>>>>> 9896f43b
 image: https://apps.lis.virginia.gov/senatepics/newbiopics/Surovell36.jpg
 party:
 - name: Democratic
 roles:
-<<<<<<< HEAD
-- end_date: 2024-01-09
-=======
 - start_date: 2016-01-13
   end_date: 2024-01-10
->>>>>>> 9896f43b
   type: upper
   jurisdiction: ocd-jurisdiction/country:us/state:va/government
   district: '36'
@@ -26,31 +19,20 @@
   district: '34'
 offices:
 - classification: capitol
-<<<<<<< HEAD
   address: General Assembly Building, Room 621; 201 North 9th Street; Richmond, Virginia 23219
-=======
-  address: Pocahontas Building, Room E617; 900 East Main Street; Richmond, Virginia
-    23219
   voice: 804-698-7536
->>>>>>> 9896f43b
 - classification: district
   address: P.O. Box 289; Mount Vernon, Virginia 22121
   voice: 571-249-4484
 links:
-<<<<<<< HEAD
 - url: http://lis.virginia.gov/cgi-bin/legp604.exe?191+mbr+S100
 - url: http://lis.virginia.gov/cgi-bin/legp604.exe?201+mbr+S100
 - url: http://lis.virginia.gov/cgi-bin/legp604.exe?221+mbr+S100
 - url: https://lis.virginia.gov/cgi-bin/legp604.exe?241+mbr+S100
-=======
-- url: https://lis.virginia.gov/cgi-bin/legp604.exe?191+mbr+S100
-- url: https://lis.virginia.gov/cgi-bin/legp604.exe?201+mbr+S100
-- url: https://lis.virginia.gov/cgi-bin/legp604.exe?221+mbr+S100
 - url: https://apps.senate.virginia.gov/Senator/memberpage.php?id=S100
 other_names:
 - name: Scott Anthony Surovell
 - name: Scott A. Surovell
->>>>>>> 9896f43b
 ids:
   twitter: ssurovell
   facebook: Surovell
