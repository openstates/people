id: ocd-person/48911708-f8c9-4fa5-bf7c-7d035b08874e
name: Mamie Locke
given_name: Mamie
family_name: Locke
gender: Female
<<<<<<< HEAD
email: district23@senate.virginia.gov
=======
email: senatorlocke@senate.virginia.gov
>>>>>>> 9896f43b
image: https://apps.lis.virginia.gov/senatepics/newbiopics/Locke2012sm.jpg
party:
- name: Democratic
roles:
<<<<<<< HEAD
- end_date: 2024-01-09
=======
- start_date: 2004-01-14
  end_date: 2024-01-09
>>>>>>> 9896f43b
  type: upper
  jurisdiction: ocd-jurisdiction/country:us/state:va/government
  district: '2'
- start_date: 2024-01-10
  type: upper
  jurisdiction: ocd-jurisdiction/country:us/state:va/government
  district: '23'
offices:
- classification: capitol
<<<<<<< HEAD
  address: General Assembly Building, Room 1407; 201 North 9th Street; Richmond, Virginia 23219
=======
  address: Pocahontas Building, Room E510; 900 East Main Street; Richmond, Virginia
    23219
  voice: 804-698-7502
>>>>>>> 9896f43b
- classification: district
  address: P.O. Box 9048; Hampton, Virginia 23670
  voice: 757-825-5880
links:
<<<<<<< HEAD
- url: http://lis.virginia.gov/cgi-bin/legp604.exe?191+mbr+S67
- url: http://lis.virginia.gov/cgi-bin/legp604.exe?201+mbr+S67
- url: http://lis.virginia.gov/cgi-bin/legp604.exe?221+mbr+S67
- url: https://lis.virginia.gov/cgi-bin/legp604.exe?241+mbr+S67
=======
- url: https://lis.virginia.gov/cgi-bin/legp604.exe?191+mbr+S67
- url: https://lis.virginia.gov/cgi-bin/legp604.exe?201+mbr+S67
- url: https://lis.virginia.gov/cgi-bin/legp604.exe?221+mbr+S67
- url: https://apps.senate.virginia.gov/Senator/memberpage.php?id=S67
>>>>>>> 9896f43b
other_names:
- name: Mamie Evelyn Locke
- name: Mamie E. Locke
- name: Locke, Mamie E.
ids:
  twitter: SenatorLocke
  facebook: SenatorLocke
other_identifiers:
- scheme: legacy_openstates
  identifier: VAL000011
sources:
- url: http://lis.virginia.gov/191/mbr/MBR.HTM
- url: http://lis.virginia.gov/cgi-bin/legp604.exe?191+mbr+S67
- url: http://lis.virginia.gov/201/mbr/MBR.HTM
- url: http://lis.virginia.gov/cgi-bin/legp604.exe?201+mbr+S67
- url: http://lis.virginia.gov/cgi-bin/legp604.exe?221+mbr+S67
- url: https://lis.virginia.gov/cgi-bin/legp604.exe?241+mbr+S67<|MERGE_RESOLUTION|>--- conflicted
+++ resolved
@@ -3,21 +3,13 @@
 given_name: Mamie
 family_name: Locke
 gender: Female
-<<<<<<< HEAD
-email: district23@senate.virginia.gov
-=======
 email: senatorlocke@senate.virginia.gov
->>>>>>> 9896f43b
 image: https://apps.lis.virginia.gov/senatepics/newbiopics/Locke2012sm.jpg
 party:
 - name: Democratic
 roles:
-<<<<<<< HEAD
-- end_date: 2024-01-09
-=======
 - start_date: 2004-01-14
   end_date: 2024-01-09
->>>>>>> 9896f43b
   type: upper
   jurisdiction: ocd-jurisdiction/country:us/state:va/government
   district: '2'
@@ -27,28 +19,17 @@
   district: '23'
 offices:
 - classification: capitol
-<<<<<<< HEAD
   address: General Assembly Building, Room 1407; 201 North 9th Street; Richmond, Virginia 23219
-=======
-  address: Pocahontas Building, Room E510; 900 East Main Street; Richmond, Virginia
-    23219
   voice: 804-698-7502
->>>>>>> 9896f43b
 - classification: district
   address: P.O. Box 9048; Hampton, Virginia 23670
   voice: 757-825-5880
 links:
-<<<<<<< HEAD
 - url: http://lis.virginia.gov/cgi-bin/legp604.exe?191+mbr+S67
 - url: http://lis.virginia.gov/cgi-bin/legp604.exe?201+mbr+S67
 - url: http://lis.virginia.gov/cgi-bin/legp604.exe?221+mbr+S67
 - url: https://lis.virginia.gov/cgi-bin/legp604.exe?241+mbr+S67
-=======
-- url: https://lis.virginia.gov/cgi-bin/legp604.exe?191+mbr+S67
-- url: https://lis.virginia.gov/cgi-bin/legp604.exe?201+mbr+S67
-- url: https://lis.virginia.gov/cgi-bin/legp604.exe?221+mbr+S67
 - url: https://apps.senate.virginia.gov/Senator/memberpage.php?id=S67
->>>>>>> 9896f43b
 other_names:
 - name: Mamie Evelyn Locke
 - name: Mamie E. Locke
