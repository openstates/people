--- conflicted
+++ resolved
@@ -8,12 +8,8 @@
 party:
 - name: Democratic
 roles:
-<<<<<<< HEAD
-- end_date: 2024-01-09
-=======
 - start_date: 2014-01-08
   end_date: 2024-01-09
->>>>>>> 9896f43b
   type: lower
   jurisdiction: ocd-jurisdiction/country:us/state:va/government
   district: '11'
@@ -23,8 +19,8 @@
   district: '38'
 offices:
 - classification: capitol
-<<<<<<< HEAD
   address: General Assembly Building, Room 910; 201 North 9th Street; Richmond, Virginia 23219
+  voice: 804-698-1011
 - classification: district
   address: P.O. Box 13842; Roanoke, Virginia 24037
 links:
@@ -32,18 +28,7 @@
 - url: http://lis.virginia.gov/cgi-bin/legp604.exe?201+mbr+H266
 - url: http://lis.virginia.gov/cgi-bin/legp604.exe?221+mbr+H266
 - url: https://lis.virginia.gov/cgi-bin/legp604.exe?241+mbr+H266
-=======
-  address: Pocahontas Building, Room E320; 900 East Main Street; Richmond, Virginia
-    23219
-  voice: 804-698-1011
-- classification: district
-  address: P.O. Box 13842; Roanoke, Virginia 24037
-links:
-- url: https://lis.virginia.gov/cgi-bin/legp604.exe?191+mbr+H266
-- url: https://lis.virginia.gov/cgi-bin/legp604.exe?201+mbr+H266
-- url: https://lis.virginia.gov/cgi-bin/legp604.exe?221+mbr+H266
 - url: https://virginiageneralassembly.gov/house/members/members.php?id=H0266
->>>>>>> 9896f43b
 other_names:
 - name: Salam Rasoul
 - name: Rasoul, Sam
