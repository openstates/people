id: ocd-person/fcb35ef2-7463-4f8a-9a8a-3bc45b235ecb
name: Juan Barnett
given_name: Juan
family_name: Barnett
email: jbarnett@senate.ms.gov
image: http://billstatus.ls.state.ms.us/members/senate/barnett.jpg
party:
<<<<<<< HEAD
- end_date: '2021-12-14'
  name: Democratic
- end_date: '2022-12-29'
  name: Republican
=======
>>>>>>> 703d879b
- name: Democratic
roles:
- type: upper
  jurisdiction: ocd-jurisdiction/country:us/state:ms/government
  district: '34'
offices:
- classification: capitol
  address: Room 405 P. O. Box 1018;Jackson, MS 39215
  voice: 601-359-2224
- classification: district
  address: P. O. Box 407 Heidelberg, Mississippi 39439
links:
- url: http://billstatus.ls.state.ms.us/members/senate/barnett.xml
- url: http://billstatus.ls.state.ms.us/members/senate/barnett.xml
  note: homepage
other_identifiers:
- scheme: legacy_openstates
  identifier: MSL000281
sources:
- url: http://billstatus.ls.state.ms.us/members/senate/barnett.xml
- url: http://billstatus.ls.state.ms.us/members/ss_membs.xml
extras:
  occupation: Digital Technician AT&T
  education:
  - Heidelberg High School;
  - Livingston University, Livingston, Alabama
  counties represented:
  - Forrest
  - Jasper
  - Jones<|MERGE_RESOLUTION|>--- conflicted
+++ resolved
@@ -5,13 +5,6 @@
 email: jbarnett@senate.ms.gov
 image: http://billstatus.ls.state.ms.us/members/senate/barnett.jpg
 party:
-<<<<<<< HEAD
-- end_date: '2021-12-14'
-  name: Democratic
-- end_date: '2022-12-29'
-  name: Republican
-=======
->>>>>>> 703d879b
 - name: Democratic
 roles:
 - type: upper
