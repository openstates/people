id: ocd-person/807f5a72-fe61-460c-86a3-c65a6b9eaca1
name: Karen D. Camper
given_name: Karen
family_name: Camper
email: rep.karen.camper@capitol.tn.gov
image: https://www.capitol.tn.gov/house/members/images/h87.jpg
party:
- name: Democratic
roles:
- type: lower
  jurisdiction: ocd-jurisdiction/country:us/state:tn/government
  district: '87'
offices:
- classification: capitol
  address: 425 Rep. John Lewis Way N. Suite 664 Cordell Hull Bldg. Nashville, TN 37243
  voice: 615-741-1898
  fax: 615-253-0211
- classification: district
  address: 3545 Hazelhedge Drive Memphis, TN 38116
links:
- url: http://www.capitol.tn.gov/house/members/h87.html
- url: https://www.capitol.tn.gov/house/members/h87.html
  note: homepage
- url: https://wapp.capitol.tn.gov/apps/legislatorinfo/member.aspx?district=H87
  note: homepage
other_identifiers:
- scheme: legacy_openstates
  identifier: TNL000042
- scheme: legacy_openstates
  identifier: TNL000172
- scheme: legacy_openstates
  identifier: TNL000338
sources:
- url: http://www.capitol.tn.gov/house/members/
- url: http://www.capitol.tn.gov/house/members/h87.html
- url: https://www.capitol.tn.gov/house/members/
- url: https://www.capitol.tn.gov/house/members/h87.html
- url: http://wapp.capitol.tn.gov/apps/LegislatorInfo/directory.aspx?chamber=H
- url: https://wapp.capitol.tn.gov/apps/legislatorinfo/member.aspx?district=H87
extras:
  office: 664 CHB
  personal info:
  - Born January 15, 1958
  - Divorced, 1 child - Bruce, Jr.
  - Baptist
  - Chief Warrant Officer Three, US Army Retired
  - Associate of Science, University of Tennessee at Knoxville
<<<<<<< HEAD
  - 'Graduate: Primary, Basic and Advanced Leadership Development Courses, University of the State of New York, Albany, NY'
  staff: Tiffany Mason
  Executive Assistant for Policy and Research: Daniel Burnham
  Senior Policy Advisor: Jason Huff
=======
  - 'Graduate: Primary, Basic and Advanced Leadership Development Courses, University
    of the State of New York, Albany, NY'
  ' Senior Policy Advisor': Jason Huff
  ' Executive Assistant for Policy and Research': Daniel Burnham
  ' Legislative Assistant': Tiffany Mason
>>>>>>> 032aaf48
<|MERGE_RESOLUTION|>--- conflicted
+++ resolved
@@ -45,15 +45,7 @@
   - Baptist
   - Chief Warrant Officer Three, US Army Retired
   - Associate of Science, University of Tennessee at Knoxville
-<<<<<<< HEAD
   - 'Graduate: Primary, Basic and Advanced Leadership Development Courses, University of the State of New York, Albany, NY'
   staff: Tiffany Mason
   Executive Assistant for Policy and Research: Daniel Burnham
-  Senior Policy Advisor: Jason Huff
-=======
-  - 'Graduate: Primary, Basic and Advanced Leadership Development Courses, University
-    of the State of New York, Albany, NY'
-  ' Senior Policy Advisor': Jason Huff
-  ' Executive Assistant for Policy and Research': Daniel Burnham
-  ' Legislative Assistant': Tiffany Mason
->>>>>>> 032aaf48
+  Senior Policy Advisor: Jason Huff