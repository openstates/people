id: ocd-person/e1b9405a-e695-5bc5-b3b0-6cdc1415f53c
name: Pete Ricketts
given_name: Pete
family_name: Ricketts
gender: M
birth_date: 1964-08-19
image: https://theunitedstates.io/images/congress/450x550/R000618.jpg
party:
- start_date: '2023-01-23'
  end_date: '2024-11-05'
  name: Republican
roles:
- start_date: '2023-01-23'
  end_date: '2024-11-05'
  type: upper
  jurisdiction: ocd-jurisdiction/country:us/government
  district: Nebraska
offices:
- classification: capitol
  address: 139 Russell Senate Office Building Washington DC 20510
  voice: 202-224-4224
links:
- url: https://www.ricketts.senate.gov
  note: website
- url: https://www.ricketts.senate.gov/contact/
  note: contact form
<<<<<<< HEAD
=======
other_names:
- name: Ricketts (R-NE)
>>>>>>> 080bb75a
other_identifiers:
- scheme: bioguide
  identifier: R000618
- scheme: lis
  identifier: S423
- scheme: fec
  identifier: S6NE00129
- scheme: govtrack
  identifier: '456952'
- scheme: opensecrets
  identifier: N00027695
- scheme: wikidata
  identifier: Q6106781
- scheme: wikipedia
  identifier: Pete Ricketts
- scheme: votesmart
  identifier: '57777'
- scheme: cspan
  identifier: '61233'
- scheme: ballotpedia
  identifier: Pete Ricketts
sources:
- url: https://theunitedstates.io/<|MERGE_RESOLUTION|>--- conflicted
+++ resolved
@@ -24,11 +24,8 @@
   note: website
 - url: https://www.ricketts.senate.gov/contact/
   note: contact form
-<<<<<<< HEAD
-=======
 other_names:
 - name: Ricketts (R-NE)
->>>>>>> 080bb75a
 other_identifiers:
 - scheme: bioguide
   identifier: R000618
