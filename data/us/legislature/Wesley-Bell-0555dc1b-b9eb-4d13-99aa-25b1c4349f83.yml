--- conflicted
+++ resolved
@@ -16,14 +16,10 @@
 offices:
 - classification: capitol
   address: 1429 Longworth House Office Building, Washington, DC 20515
-<<<<<<< HEAD
   voice: 202-225-2406
-=======
-  voice: 202-225-4206
 - classification: district
   address: 1191 Dr. Martin Luther King Drive, St. Louis, MO 63101
   voice: 314-955-9980
->>>>>>> b5abf234
 links:
 - url: https://bell.house.gov
 other_names:
