id: ocd-person/c084494a-9915-4ae7-b755-92c226472145
name: Luis R. Ortiz Lugo
given_name: Luis
family_name: Ortiz Lugo
email: ortizlugo@camara.pr.gov
image: https://www.camara.pr.gov/wp-content/uploads/2020/07/REP._LUIS_NARMITO_ORTIZ_LUGO_DIST_30_10.jpg
party:
- name: "Partido Popular Democr\xE1tico"
roles:
- type: lower
  jurisdiction: ocd-jurisdiction/country:us/territory:pr/government
  district: '30'
offices:
- classification: capitol
  address: '1er. PISO ANEXO Calle Morse #87 Arroyo, Puerto Rico 00714 | Tel. 787-839-1474
    Fax. 787-839-4089'
  voice: 787-723-8424
  fax: 787-721-3644
links:
- url: http://www.tucamarapr.org/dnncamara/ComposiciondelaCamara/biografia.aspx?rep=90
- url: http://rfsp.eticapr.com/Busqueda
  note: resumen financiero
- url: https://www.camara.pr.gov/team/luis-r-ortiz-lugo/
  note: homepage
other_identifiers:
- scheme: legacy_openstates
  identifier: PRL000190
- scheme: legacy_openstates
  identifier: PRL000232
sources:
- url: http://www.tucamarapr.org/dnncamara/ComposiciondelaCamara/biografia.aspx?rep=90
- url: http://www.tucamarapr.org/dnncamara/ComposiciondelaCamara/Biografia.aspx
<<<<<<< HEAD
offices:
- address: '1er. PISO ANEXO Calle Morse #87 Arroyo, Puerto Rico 00714 | Tel. 787-839-1474 Fax. 787-839-4089'
  voice: 787-723-8424
  fax: 787-721-3644
  classification: capitol
=======
- url: https://www.camara.pr.gov/page-team/
- url: https://www.camara.pr.gov/team/luis-r-ortiz-lugo/
extras:
  committees: "Desarrollo Integrado de la Regi\xF3n Centro Sur- Comisi\xF3n Especial\
    \ de la C\xE1mara de Representantes Para la Reconstrucci\xF3n y Preparaci\xF3\
    n Total de Puerto Rico ante una Emergencia"
>>>>>>> 36ecea73
<|MERGE_RESOLUTION|>--- conflicted
+++ resolved
@@ -30,17 +30,10 @@
 sources:
 - url: http://www.tucamarapr.org/dnncamara/ComposiciondelaCamara/biografia.aspx?rep=90
 - url: http://www.tucamarapr.org/dnncamara/ComposiciondelaCamara/Biografia.aspx
-<<<<<<< HEAD
-offices:
-- address: '1er. PISO ANEXO Calle Morse #87 Arroyo, Puerto Rico 00714 | Tel. 787-839-1474 Fax. 787-839-4089'
-  voice: 787-723-8424
-  fax: 787-721-3644
-  classification: capitol
-=======
 - url: https://www.camara.pr.gov/page-team/
 - url: https://www.camara.pr.gov/team/luis-r-ortiz-lugo/
 extras:
-  committees: "Desarrollo Integrado de la Regi\xF3n Centro Sur- Comisi\xF3n Especial\
+  committees: |
+    "Desarrollo Integrado de la Regi\xF3n Centro Sur- Comisi\xF3n Especial\
     \ de la C\xE1mara de Representantes Para la Reconstrucci\xF3n y Preparaci\xF3\
-    n Total de Puerto Rico ante una Emergencia"
->>>>>>> 36ecea73
+    n Total de Puerto Rico ante una Emergencia"