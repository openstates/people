id: ocd-person/6563f869-64f5-42fb-9707-263fee6f59dc
name: Doreen Y. Gallegos
party:
- name: Democratic
roles:
- district: '52'
  jurisdiction: ocd-jurisdiction/country:us/state:nm/government
  type: lower
contact_details:
- note: Capitol Office
  address: Room 134A State Capitol;Santa Fe, NM 87501
  voice: 505-986-4780
- note: District Office
  address: 5305 Superstition Street;Las Cruces, NM 88011
  voice: 575-649-6325
links:
- url: http://www.nmlegis.gov/Members/Legislator?SponCode=HGADO
sources:
- url: http://www.nmlegis.gov/Members/Legislator?SponCode=HGADO
image: http://www.nmlegis.gov/Images/Legislators/House/HGADO.jpg
other_identifiers:
- identifier: NML000160
  scheme: legacy_openstates
- identifier: NML000263
  scheme: legacy_openstates
- identifier: NML000304
  scheme: legacy_openstates
given_name: Doreen
family_name: Gallegos
<<<<<<< HEAD
email: doreen.gallegos@nmlegis.gov
=======
ids:
  facebook: doreen.gallegos.9
  twitter: doreen4staterep
>>>>>>> 5ffce467
<|MERGE_RESOLUTION|>--- conflicted
+++ resolved
@@ -27,10 +27,7 @@
   scheme: legacy_openstates
 given_name: Doreen
 family_name: Gallegos
-<<<<<<< HEAD
 email: doreen.gallegos@nmlegis.gov
-=======
 ids:
   facebook: doreen.gallegos.9
-  twitter: doreen4staterep
->>>>>>> 5ffce467
+  twitter: doreen4staterep