--- conflicted
+++ resolved
@@ -31,10 +31,7 @@
   scheme: legacy_openstates
 given_name: Richard
 family_name: Martinez
-<<<<<<< HEAD
 email: richard.martinez@nmlegis.gov
-=======
 ids:
   facebook: richardmartinezforsenate
-  twitter: richardhpoe
->>>>>>> 5ffce467
+  twitter: richardhpoe