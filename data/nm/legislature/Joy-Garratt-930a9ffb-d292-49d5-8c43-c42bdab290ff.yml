--- conflicted
+++ resolved
@@ -22,11 +22,8 @@
 image: http://www.nmlegis.gov/Images/Legislators/House/HGARR.jpg
 given_name: Joy
 family_name: Garratt
-<<<<<<< HEAD
 email: joy.garratt@nmlegis.gov
-=======
 ids:
   facebook: Joy4NewMexico
   instagram: jigarratt
-  twitter: joyousgarratt
->>>>>>> 5ffce467
+  twitter: joyousgarratt