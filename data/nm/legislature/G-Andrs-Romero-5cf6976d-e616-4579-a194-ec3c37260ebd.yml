--- conflicted
+++ resolved
@@ -25,10 +25,7 @@
   scheme: legacy_openstates
 given_name: "G. Andr\xE9s"
 family_name: Romero
-<<<<<<< HEAD
 email: andres.romero@nmlegis.gov
-=======
 ids:
   facebook: RomeroForDistrict10
-  twitter: andresromeronm
->>>>>>> 5ffce467
+  twitter: andresromeronm