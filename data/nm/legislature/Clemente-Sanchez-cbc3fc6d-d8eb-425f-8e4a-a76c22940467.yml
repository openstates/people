id: ocd-person/cbc3fc6d-d8eb-425f-8e4a-a76c22940467
name: "Clemente \"Mem\xE9\" Sanchez"
party:
- name: Democratic
roles:
- district: '30'
  jurisdiction: ocd-jurisdiction/country:us/state:nm/government
  type: upper
contact_details:
- note: Capitol Office
  address: Room 323 State Capitol;Santa Fe, NM 87501
  voice: 505-986-4513
- note: District Office
  address: 612 Inwood Avenue;Grants, NM 87020
  voice: 505-287-2515
links:
- url: http://www.nmlegis.gov/Members/Legislator?SponCode=SSACL
sources:
- url: http://www.nmlegis.gov/Members/Legislator?SponCode=SSACL
image: http://www.nmlegis.gov/Images/Legislators/Senate/SSACL.jpg
other_identifiers:
- identifier: NML000138
  scheme: legacy_openstates
- identifier: NML000199
  scheme: legacy_openstates
- identifier: NML000323
  scheme: legacy_openstates
given_name: Clemente
family_name: Sanchez
<<<<<<< HEAD
email: clemente.sanchez@nmlegis.gov
=======
ids:
  facebook: SenatorClementeSanchez
  twitter: sencsanchez
>>>>>>> 5ffce467
<|MERGE_RESOLUTION|>--- conflicted
+++ resolved
@@ -27,10 +27,7 @@
   scheme: legacy_openstates
 given_name: Clemente
 family_name: Sanchez
-<<<<<<< HEAD
 email: clemente.sanchez@nmlegis.gov
-=======
 ids:
   facebook: SenatorClementeSanchez
-  twitter: sencsanchez
->>>>>>> 5ffce467
+  twitter: sencsanchez