id: ocd-person/40f031c0-4f28-48ea-b1cf-5686c2b02f36
name: Jane E. Powdrell-Culbert
party:
- name: Republican
roles:
- district: '44'
  jurisdiction: ocd-jurisdiction/country:us/state:nm/government
  type: lower
contact_details:
- note: Capitol Office
  address: Room 201B State Capitol;Santa Fe, NM 87501
  voice: 505-986-4214
- note: District Office
  address: Box 2819;Corrales, NM 87048
  voice: 505-721-9021
links:
- url: http://www.nmlegis.gov/Members/Legislator?SponCode=HPOWD
sources:
- url: http://www.nmlegis.gov/Members/Legislator?SponCode=HPOWD
image: http://www.nmlegis.gov/Images/Legislators/House/HPOWD.jpg
other_identifiers:
- identifier: NML000086
  scheme: legacy_openstates
- identifier: NML000255
  scheme: legacy_openstates
- identifier: NML000392
  scheme: legacy_openstates
given_name: Jane
family_name: Powdrell-Culbert
<<<<<<< HEAD
email: jpandp@comcast.net
=======
ids:
  facebook: janehd44
>>>>>>> 5ffce467
<|MERGE_RESOLUTION|>--- conflicted
+++ resolved
@@ -27,9 +27,6 @@
   scheme: legacy_openstates
 given_name: Jane
 family_name: Powdrell-Culbert
-<<<<<<< HEAD
 email: jpandp@comcast.net
-=======
 ids:
-  facebook: janehd44
->>>>>>> 5ffce467
+  facebook: janehd44