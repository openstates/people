--- conflicted
+++ resolved
@@ -29,10 +29,7 @@
   scheme: legacy_openstates
 given_name: Gerald
 family_name: Ortiz y Pino
-<<<<<<< HEAD
 email: jortizyp@msn.com
-=======
 ids:
   facebook: jerry.o.pino
-  twitter: jerryfornm
->>>>>>> 5ffce467
+  twitter: jerryfornm