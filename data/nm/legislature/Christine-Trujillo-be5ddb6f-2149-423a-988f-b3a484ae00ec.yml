--- conflicted
+++ resolved
@@ -29,10 +29,7 @@
   scheme: legacy_openstates
 given_name: Christine
 family_name: Trujillo
-<<<<<<< HEAD
 email: christine.trujillo@nmlegis.gov
-=======
 ids:
   facebook: electchristine
-  twitter: elect_christine
->>>>>>> 5ffce467
+  twitter: elect_christine