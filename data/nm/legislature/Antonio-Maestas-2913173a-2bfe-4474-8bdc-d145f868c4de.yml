--- conflicted
+++ resolved
@@ -35,10 +35,7 @@
   scheme: legacy_openstates
 given_name: Antonio
 family_name: Maestas
-<<<<<<< HEAD
 email: antonio.maestas@nmlegis.gov
-=======
 ids:
   facebook: repmoe
-  twitter: RepMoe
->>>>>>> 5ffce467
+  twitter: RepMoe