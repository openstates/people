--- conflicted
+++ resolved
@@ -29,9 +29,6 @@
   scheme: legacy_openstates
 given_name: Bill
 family_name: O'Neill
-<<<<<<< HEAD
 email: oneillsd13@billoneillfornm.com
-=======
 ids:
-  facebook: billoneillfornm
->>>>>>> 5ffce467
+  facebook: billoneillfornm