id: ocd-person/4be1cfe1-f23c-41c3-a0f1-0e366d32cc1e
name: Cliff R. Pirtle
party:
- name: Republican
roles:
- district: '32'
  jurisdiction: ocd-jurisdiction/country:us/state:nm/government
  type: upper
contact_details:
- note: Capitol Office
  address: Room 414B State Capitol;Santa Fe, NM 87501
  voice: 505-986-4369
- note: District Office
  address: 5507 Y.O. Road;Roswell, NM 88203
  voice: 575-626-7046
links:
- url: http://www.nmlegis.gov/Members/Legislator?SponCode=SPIRT
sources:
- url: http://www.nmlegis.gov/Members/Legislator?SponCode=SPIRT
image: http://www.nmlegis.gov/Images/Legislators/Senate/SPIRT.jpg
other_identifiers:
- identifier: NML000140
  scheme: legacy_openstates
- identifier: NML000201
  scheme: legacy_openstates
- identifier: NML000335
  scheme: legacy_openstates
given_name: Cliff
family_name: Pirtle
<<<<<<< HEAD
email: cliff.pirtle@nmlegis.gov
=======
ids:
  facebook: cliff.pirtle
  twitter: CliffPirtle
>>>>>>> 5ffce467
<|MERGE_RESOLUTION|>--- conflicted
+++ resolved
@@ -27,10 +27,7 @@
   scheme: legacy_openstates
 given_name: Cliff
 family_name: Pirtle
-<<<<<<< HEAD
 email: cliff.pirtle@nmlegis.gov
-=======
 ids:
   facebook: cliff.pirtle
-  twitter: CliffPirtle
->>>>>>> 5ffce467
+  twitter: CliffPirtle