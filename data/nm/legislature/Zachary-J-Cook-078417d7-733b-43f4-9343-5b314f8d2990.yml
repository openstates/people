id: ocd-person/078417d7-733b-43f4-9343-5b314f8d2990
name: Zachary J. Cook
party:
- name: Republican
roles:
- district: '56'
  jurisdiction: ocd-jurisdiction/country:us/state:nm/government
  type: lower
contact_details:
- note: Capitol Office
  address: Room 205A State Capitol;Santa Fe, NM 87501
  voice: 505-986-4243
- note: District Office
  address: '1703 Sudderth Drive #425;Ruidoso, NM 88345'
  voice: 575-937-7644
links:
- url: http://www.nmlegis.gov/Members/Legislator?SponCode=HCOOK
- note: linkedin
  url: https://www.linkedin.com/in/zachcooknewmexico/
sources:
- url: http://www.nmlegis.gov/Members/Legislator?SponCode=HCOOK
image: http://www.nmlegis.gov/Images/Legislators/House/HCOOK.jpg
other_identifiers:
- identifier: NML000098
  scheme: legacy_openstates
- identifier: NML000266
  scheme: legacy_openstates
- identifier: NML000394
  scheme: legacy_openstates
given_name: Zachary
family_name: Cook
<<<<<<< HEAD
email: zachary.cook@nmlegis.gov
=======
ids:
  facebook: zachcooknewmexico
  twitter: ZachCook_NM
>>>>>>> 5ffce467
<|MERGE_RESOLUTION|>--- conflicted
+++ resolved
@@ -29,10 +29,7 @@
   scheme: legacy_openstates
 given_name: Zachary
 family_name: Cook
-<<<<<<< HEAD
 email: zachary.cook@nmlegis.gov
-=======
 ids:
   facebook: zachcooknewmexico
-  twitter: ZachCook_NM
->>>>>>> 5ffce467
+  twitter: ZachCook_NM