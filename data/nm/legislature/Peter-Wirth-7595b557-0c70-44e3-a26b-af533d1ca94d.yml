id: ocd-person/7595b557-0c70-44e3-a26b-af533d1ca94d
name: Peter Wirth
party:
- name: Democratic
roles:
- district: '25'
  jurisdiction: ocd-jurisdiction/country:us/state:nm/government
  type: upper
contact_details:
- note: Capitol Office
  address: Room 119 State Capitol;Santa Fe, NM 87501
  voice: 505-986-4727
- note: District Office
  address: 708 Paseo de Peralta;Santa Fe, NM 87501
  voice: 505-986-4727
links:
- url: http://www.nmlegis.gov/Members/Legislator?SponCode=SWIRT
sources:
- url: http://www.nmlegis.gov/Members/Legislator?SponCode=SWIRT
image: http://www.nmlegis.gov/Images/Legislators/Senate/SWIRT.jpg
other_identifiers:
- identifier: NML000025
  scheme: legacy_openstates
- identifier: NML000194
  scheme: legacy_openstates
- identifier: NML000379
  scheme: legacy_openstates
given_name: Peter
family_name: Wirth
<<<<<<< HEAD
email: peter.wirth@nmlegis.gov
=======
ids:
  twitter: senatorwirth
>>>>>>> 5ffce467
<|MERGE_RESOLUTION|>--- conflicted
+++ resolved
@@ -27,9 +27,6 @@
   scheme: legacy_openstates
 given_name: Peter
 family_name: Wirth
-<<<<<<< HEAD
 email: peter.wirth@nmlegis.gov
-=======
 ids:
-  twitter: senatorwirth
->>>>>>> 5ffce467
+  twitter: senatorwirth