id: ocd-person/1ed4e059-94c6-4404-b28e-0dc572112d03
name: Elizabeth "Liz" Stefanics
party:
- name: Democratic
roles:
- district: '39'
  jurisdiction: ocd-jurisdiction/country:us/state:nm/government
  type: upper
contact_details:
- note: Capitol Office
  address: Room 416C State Capitol;Santa Fe, NM 87501
  voice: 505-986-4377
- note: District Office
  address: P.O. Box 720;Cerrillos, NM 87010
  voice: 505-699-4808
links:
- url: http://www.nmlegis.gov/Members/Legislator?SponCode=SSTEF
- note: linkedin
  url: https://www.linkedin.com/in/liz-stefanics-140488151/
sources:
- url: http://www.nmlegis.gov/Members/Legislator?SponCode=SSTEF
image: http://www.nmlegis.gov/Images/Legislators/Senate/SSTEF.jpg
other_identifiers:
- identifier: NML000421
  scheme: legacy_openstates
given_name: Elizabeth
family_name: Stefanics
<<<<<<< HEAD
email: liz.stefanics@nmlegis.gov
=======
ids:
  facebook: SenatorLizStefanics
>>>>>>> 5ffce467
<|MERGE_RESOLUTION|>--- conflicted
+++ resolved
@@ -25,9 +25,6 @@
   scheme: legacy_openstates
 given_name: Elizabeth
 family_name: Stefanics
-<<<<<<< HEAD
 email: liz.stefanics@nmlegis.gov
-=======
 ids:
-  facebook: SenatorLizStefanics
->>>>>>> 5ffce467
+  facebook: SenatorLizStefanics