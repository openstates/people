id: ocd-person/1a5f6736-ef71-4718-a76a-583fd51eb1ed
name: Tim D. Lewis
party:
- name: Republican
roles:
- district: '60'
  jurisdiction: ocd-jurisdiction/country:us/state:nm/government
  type: lower
contact_details:
- note: Capitol Office
  address: Room 202a State Capitol;Santa Fe, NM 87501
  voice: 505-986-4221
- note: District Office
  address: Box 45793;Rio Rancho, NM 87174
links:
- url: http://www.nmlegis.gov/Members/Legislator?SponCode=HLEWI
sources:
- url: http://www.nmlegis.gov/Members/Legislator?SponCode=HLEWI
image: http://www.nmlegis.gov/Images/Legislators/House/HLEWI.jpg
other_identifiers:
- identifier: NML000102
  scheme: legacy_openstates
- identifier: NML000270
  scheme: legacy_openstates
- identifier: NML000380
  scheme: legacy_openstates
given_name: Tim
family_name: Lewis
<<<<<<< HEAD
email: lewisfornm@gmail.com
=======
ids:
  twitter: electtimlewis
>>>>>>> 5ffce467
<|MERGE_RESOLUTION|>--- conflicted
+++ resolved
@@ -26,9 +26,6 @@
   scheme: legacy_openstates
 given_name: Tim
 family_name: Lewis
-<<<<<<< HEAD
 email: lewisfornm@gmail.com
-=======
 ids:
-  twitter: electtimlewis
->>>>>>> 5ffce467
+  twitter: electtimlewis