id: ocd-person/edfd562d-ebac-46bb-abac-8d64346d4dec
name: Alonzo Baldonado
party:
- name: Republican
roles:
- district: '8'
  jurisdiction: ocd-jurisdiction/country:us/state:nm/government
  type: lower
contact_details:
- note: Capitol Office
  address: Room 205A State Capitol;Santa Fe, NM 87501
  voice: 505-986-4243
- note: District Office
  address: PO Box 370;Los Lunas, NM 87031
links:
- url: http://www.nmlegis.gov/Members/Legislator?SponCode=HBALA
- note: linkedin
  url: https://www.linkedin.com/in/alonzo-baldonado-97534610/
sources:
- url: http://www.nmlegis.gov/Members/Legislator?SponCode=HBALA
image: http://www.nmlegis.gov/Images/Legislators/House/HBALA.jpg
other_identifiers:
- identifier: NML000050
  scheme: legacy_openstates
- identifier: NML000219
  scheme: legacy_openstates
- identifier: NML000351
  scheme: legacy_openstates
- identifier: NML000413
  scheme: legacy_openstates
given_name: Alonzo
family_name: Baldonado
<<<<<<< HEAD
email: alonzo.baldonado@nmlegis.gov
=======
ids:
  facebook: VoteAlonzo
  twitter: votealonzo
>>>>>>> 5ffce467
<|MERGE_RESOLUTION|>--- conflicted
+++ resolved
@@ -30,10 +30,7 @@
   scheme: legacy_openstates
 given_name: Alonzo
 family_name: Baldonado
-<<<<<<< HEAD
 email: alonzo.baldonado@nmlegis.gov
-=======
 ids:
   facebook: VoteAlonzo
-  twitter: votealonzo
->>>>>>> 5ffce467
+  twitter: votealonzo