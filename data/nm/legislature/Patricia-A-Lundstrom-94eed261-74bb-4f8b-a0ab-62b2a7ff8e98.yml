--- conflicted
+++ resolved
@@ -31,9 +31,6 @@
   scheme: legacy_openstates
 given_name: Patricia
 family_name: Lundstrom
-<<<<<<< HEAD
 email: patricia.lundstrom@nmlegis.gov
-=======
 ids:
-  facebook: patricia.lundstrom.1
->>>>>>> 5ffce467
+  facebook: patricia.lundstrom.1