id: ocd-person/37cc0bab-0119-4bd6-9794-3d3324cc34de
name: Bill Tallman
party:
- name: Democratic
roles:
- district: '18'
  jurisdiction: ocd-jurisdiction/country:us/state:nm/government
  type: upper
contact_details:
- note: Capitol Office
  address: Room 300C State Capitol;Santa Fe, NM 87501
  voice: 505-986-4373
- note: District Office
  address: 5909 Canyon Pointe Court;Albuquerque, NM 87111
  voice: 505-702-6828
links:
- url: http://www.nmlegis.gov/Members/Legislator?SponCode=STALL
sources:
- url: http://www.nmlegis.gov/Members/Legislator?SponCode=STALL
image: http://www.nmlegis.gov/Images/Legislators/Senate/STALL.jpg
other_identifiers:
- identifier: NML000428
  scheme: legacy_openstates
given_name: Bill
family_name: Tallman
<<<<<<< HEAD
email: bill.tallman@nmlegis.gov
=======
ids:
  facebook: Tallman4NM
  twitter: tallman5909
>>>>>>> 5ffce467
<|MERGE_RESOLUTION|>--- conflicted
+++ resolved
@@ -23,10 +23,7 @@
   scheme: legacy_openstates
 given_name: Bill
 family_name: Tallman
-<<<<<<< HEAD
 email: bill.tallman@nmlegis.gov
-=======
 ids:
   facebook: Tallman4NM
-  twitter: tallman5909
->>>>>>> 5ffce467
+  twitter: tallman5909