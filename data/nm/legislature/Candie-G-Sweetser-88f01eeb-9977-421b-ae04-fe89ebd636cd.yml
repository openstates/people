id: ocd-person/88f01eeb-9977-421b-ae04-fe89ebd636cd
name: Candie G. Sweetser
party:
- name: Democratic
roles:
- district: '32'
  jurisdiction: ocd-jurisdiction/country:us/state:nm/government
  type: lower
contact_details:
- note: Capitol Office
  address: Room 203AN State Capitol;Santa Fe, NM 87501
  voice: 505-986-4255
- note: District Office
  address: 10520 Hermanas Road SW;Deming, NM 88030
  voice: 575-546-9011
links:
- url: http://www.nmlegis.gov/Members/Legislator?SponCode=HSWEE
- note: linkedin
  url: https://www.linkedin.com/in/candie-sweetser-0a5488115/
sources:
- url: http://www.nmlegis.gov/Members/Legislator?SponCode=HSWEE
image: http://www.nmlegis.gov/Images/Legislators/House/HSWEE.jpg
other_identifiers:
- identifier: NML000437
  scheme: legacy_openstates
given_name: Candie
family_name: Sweetser
<<<<<<< HEAD
email: candie.sweetser@nmlegis.gov
=======
ids:
  facebook: Candie4NM32
  twitter: candie_sweetser
>>>>>>> 5ffce467
<|MERGE_RESOLUTION|>--- conflicted
+++ resolved
@@ -25,10 +25,7 @@
   scheme: legacy_openstates
 given_name: Candie
 family_name: Sweetser
-<<<<<<< HEAD
 email: candie.sweetser@nmlegis.gov
-=======
 ids:
   facebook: Candie4NM32
-  twitter: candie_sweetser
->>>>>>> 5ffce467
+  twitter: candie_sweetser