id: ocd-person/3c21a233-56fb-4c83-a05c-e51d2ba05e8d
name: Sander Rue
party:
- name: Republican
roles:
- district: '23'
  jurisdiction: ocd-jurisdiction/country:us/state:nm/government
  type: upper
contact_details:
- note: Capitol Office
  address: Room 415B State Capitol;Santa Fe, NM 87501
  voice: 505-986-4375
- note: District Office
  address: 7500 Rancho Solano Court NW;Albuquerque, NM 87120
  voice: 505-301-0189
links:
- url: http://www.nmlegis.gov/Members/Legislator?SponCode=SSRUE
sources:
- url: http://www.nmlegis.gov/Members/Legislator?SponCode=SSRUE
image: http://www.nmlegis.gov/Images/Legislators/Senate/SSRUE.jpg
other_identifiers:
- identifier: NML000023
  scheme: legacy_openstates
- identifier: NML000192
  scheme: legacy_openstates
- identifier: NML000284
  scheme: legacy_openstates
given_name: Sander
family_name: Rue
<<<<<<< HEAD
email: sander.rue@nmlegis.gov
=======
ids:
  facebook: ruesander
  twitter: ruesander
>>>>>>> 5ffce467
<|MERGE_RESOLUTION|>--- conflicted
+++ resolved
@@ -27,10 +27,7 @@
   scheme: legacy_openstates
 given_name: Sander
 family_name: Rue
-<<<<<<< HEAD
 email: sander.rue@nmlegis.gov
-=======
 ids:
   facebook: ruesander
-  twitter: ruesander
->>>>>>> 5ffce467
+  twitter: ruesander