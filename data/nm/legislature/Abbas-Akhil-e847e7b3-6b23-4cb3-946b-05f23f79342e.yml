--- conflicted
+++ resolved
@@ -22,11 +22,8 @@
 image: http://www.nmlegis.gov/Images/Legislators/House/HAKHI.jpg
 given_name: Abbas
 family_name: Akhil
-<<<<<<< HEAD
 email: abbas.akhil@nmlegis.gov
-=======
 ids:
   facebook: AbbasForNM
   instagram: abbasfornm
-  twitter: abbas4district6
->>>>>>> 5ffce467
+  twitter: abbas4district6