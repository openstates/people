id: ocd-person/e6deff1e-fb70-4bf0-a2b6-9c30567fcd9d
name: Andy Shamblin
given_name: Andy
family_name: Shamblin
gender: Male
email: andy.shamblin@wvhouse.gov
image: http://www.wvlegislature.gov/images/members/2023/house/shamblin_andy.jpg
party:
- name: Republican
roles:
- start_date: 2022-12-01
  type: lower
  jurisdiction: ocd-jurisdiction/country:us/state:wv/government
  district: '59'
offices:
- classification: capitol
<<<<<<< HEAD
  address: State Capitol Room 214E, Complex Building 1, Charleston, WV 25305
=======
  address: Room 214E, Bldg. 1 1900 Kanawha Blvd. E. Charleston, WV 25305
>>>>>>> 4a0e9c9b
  voice: 304-340-3392
links:
- url: https://www.wvlegislature.gov/House/lawmaker.cfm?member=Delegate%20Shamblin
  note: homepage
- url: http://www.wvlegislature.gov/House/lawmaker.cfm?member=Delegate%20Shamblin
sources:
- url: https://www.wvlegislature.gov/House/roster.cfm
- url: https://www.wvlegislature.gov/House/lawmaker.cfm?member=Delegate%20Shamblin
- url: http://www.wvlegislature.gov/House/roster.cfm
- url: http://www.wvlegislature.gov/House/lawmaker.cfm?member=Delegate%20Shamblin
extras:
  title: Assistant Majority Whip<|MERGE_RESOLUTION|>--- conflicted
+++ resolved
@@ -14,11 +14,9 @@
   district: '59'
 offices:
 - classification: capitol
-<<<<<<< HEAD
   address: State Capitol Room 214E, Complex Building 1, Charleston, WV 25305
-=======
+- classification: district
   address: Room 214E, Bldg. 1 1900 Kanawha Blvd. E. Charleston, WV 25305
->>>>>>> 4a0e9c9b
   voice: 304-340-3392
 links:
 - url: https://www.wvlegislature.gov/House/lawmaker.cfm?member=Delegate%20Shamblin
