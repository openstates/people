--- conflicted
+++ resolved
@@ -13,19 +13,11 @@
   jurisdiction: ocd-jurisdiction/country:us/state:wv/government
   district: '4'
 offices:
-<<<<<<< HEAD
-- classification: home
-  address: 19 Foxrun Road, Leon, WV 25123
-- classification: capitol
-  address: State Capitol Room 417M, Complex Building 1, Charleston, WV 25305
-  voice: 304-357-7855
-=======
 - classification: capitol
   address: Room 417M, Bldg. 1 1900 Kanawha Blvd. E. Charleston, WV 25305
   voice: 304-357-7855
 - classification: district
   address: 19 Foxrun Road Leon, WV 25123
->>>>>>> 4a0e9c9b
 links:
 - url: https://www.legis.state.wv.us/Senate1/lawmaker.cfm?member=Senator+Grady
 - url: https://www.wvlegislature.gov/Senate1/lawmaker.cfm?member=Senator%20Grady
