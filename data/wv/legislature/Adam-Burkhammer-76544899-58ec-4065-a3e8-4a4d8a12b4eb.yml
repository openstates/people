--- conflicted
+++ resolved
@@ -18,11 +18,7 @@
   district: '46'
 offices:
 - classification: capitol
-<<<<<<< HEAD
   address: State Capitol Room 233E, Complex Building 1, Charleston, WV 25305
-=======
-  address: Room 233E, Bldg. 1 1900 Kanawha Blvd. E. Charleston, WV 25305
->>>>>>> 4a0e9c9b
   voice: 304-340-3123
 links:
 - url: https://www.legis.state.wv.us/House/lawmaker.cfm?member=Delegate+Burkhammer
