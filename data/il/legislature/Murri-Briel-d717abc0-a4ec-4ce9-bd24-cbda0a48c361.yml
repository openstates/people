--- conflicted
+++ resolved
@@ -26,11 +26,8 @@
 - name: Briel, M.
 - name: Briel, Murri
 - name: M. Briel
-<<<<<<< HEAD
 - name: Amy Briel
-=======
 - name: Briel, Amy
->>>>>>> 41ef38f0
 sources:
 - url: https://ballotpedia.org/Amy_Murri_Briel
 - url: https://staterepbriel.com
