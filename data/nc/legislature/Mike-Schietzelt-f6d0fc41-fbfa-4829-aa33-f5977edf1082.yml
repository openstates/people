--- conflicted
+++ resolved
@@ -11,15 +11,12 @@
   type: lower
   jurisdiction: ocd-jurisdiction/country:us/state:nc/government
   district: '35'
-<<<<<<< HEAD
-=======
 offices:
 - classification: capitol
   address: Room 533, 300 N. Salisbury St., Raleigh, NC 27603
   voice: 919-715-3010
 links:
 - url: https://www.ncleg.gov/Members/Biography/H/840
->>>>>>> 38619168
 other_names:
 - name: M. Schietzelt
 - name: M.G. Schietzelt
