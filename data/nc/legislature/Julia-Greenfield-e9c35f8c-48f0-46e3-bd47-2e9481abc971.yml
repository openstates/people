id: ocd-person/e9c35f8c-48f0-46e3-bd47-2e9481abc971
name: Julia Greenfield
given_name: Julia
family_name: Greenfield
gender: Female
image: https://greenvoterguidenc.org/wp-content/uploads/Julia-Greenfield-square-400x400.png
party:
- name: Democratic
roles:
- start_date: 2025-01-01
  type: lower
  jurisdiction: ocd-jurisdiction/country:us/state:nc/government
  district: '100'
<<<<<<< HEAD
=======
offices:
- classification: capitol
  address: Room 2121, North Carolina House of Representatives 16 W. Jones St., Raleigh,
    NC 27601
  voice: 919-715-0706
links:
- url: https://www.ncleg.gov/Members/Biography/H/829
>>>>>>> 38619168
other_names:
- name: J. Greenfield
- name: J.S. Greenfield
- name: Greenfield, J.
sources: []<|MERGE_RESOLUTION|>--- conflicted
+++ resolved
@@ -11,8 +11,6 @@
   type: lower
   jurisdiction: ocd-jurisdiction/country:us/state:nc/government
   district: '100'
-<<<<<<< HEAD
-=======
 offices:
 - classification: capitol
   address: Room 2121, North Carolina House of Representatives 16 W. Jones St., Raleigh,
@@ -20,7 +18,6 @@
   voice: 919-715-0706
 links:
 - url: https://www.ncleg.gov/Members/Biography/H/829
->>>>>>> 38619168
 other_names:
 - name: J. Greenfield
 - name: J.S. Greenfield
