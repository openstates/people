id: ocd-person/b4b8e8fb-831b-4cae-9081-b8f75477fcd0
name: Shannon Grove
party:
- name: Republican
roles:
- district: '16'
  jurisdiction: ocd-jurisdiction/country:us/state:ca/government
  type: upper
  start_date: '2018-12-03'
contact_details:
<<<<<<< HEAD
- address: State Capitol, Room 3048, Sacramento, CA 95814-4900
=======
- address: State Capitol, Room 305, Sacramento, CA 95814-4900
  email: senator.grove@sen.ca.gov
>>>>>>> 6a4156a7
  note: Senate Office
  voice: 916-651-4016
- address: 7248 Joshua Lane, Suite B, Yucca Valley, CA 92284
  note: 'District Office #1'
  voice: 760-228-3136
links:
- url: https://senate.ca.gov/sd16
sources:
- url: http://senate.ca.gov/senators
image: https://www.senate.ca.gov/sites/senate.ca.gov/files/senator_photos/senator_grove.jpg
given_name: Shannon
family_name: Grove
gender: Female<|MERGE_RESOLUTION|>--- conflicted
+++ resolved
@@ -8,12 +8,7 @@
   type: upper
   start_date: '2018-12-03'
 contact_details:
-<<<<<<< HEAD
 - address: State Capitol, Room 3048, Sacramento, CA 95814-4900
-=======
-- address: State Capitol, Room 305, Sacramento, CA 95814-4900
-  email: senator.grove@sen.ca.gov
->>>>>>> 6a4156a7
   note: Senate Office
   voice: 916-651-4016
 - address: 7248 Joshua Lane, Suite B, Yucca Valley, CA 92284
