--- conflicted
+++ resolved
@@ -40,10 +40,6 @@
   church affiliation: Grace Baptist
   veteran: 'No'
   public service: First Term House 2013,  2015,  2017,  Assistant Speaker Pro Tempore
-<<<<<<< HEAD
-    2019
+    2019,  Majority Party Whip 2021
 ids:
-  facebook: JohnPaytonForStateSenate
-=======
-    2019,  Majority Party Whip 2021
->>>>>>> c846e848
+  facebook: JohnPaytonForStateSenate