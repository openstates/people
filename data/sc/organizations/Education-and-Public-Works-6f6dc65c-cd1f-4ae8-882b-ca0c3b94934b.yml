id: ocd-organization/6f6dc65c-cd1f-4ae8-882b-ca0c3b94934b
name: Education and Public Works
jurisdiction: ocd-jurisdiction/country:us/state:sc/government
parent: lower
classification: committee
links: []
sources:
- url: http://www.scstatehouse.gov/member.php?chamber=H
memberships:
- id: ocd-person/0466cec7-17e6-4cc1-abc9-9dbe3fb769aa
  name: Patsy G. Knight
<<<<<<< HEAD
  end_date: '2018-12-31'
=======
  end_date: '2018-11-11'
>>>>>>> 29d96833
- id: ocd-person/dafa79f2-1f22-4fb4-9620-09d86ecddcb7
  name: R. Raye Felder
- id: ocd-person/79c3a2ca-d046-4fc6-bfae-04a1fdd08546
  name: Ronald "Ronnie" Young
  role: first vice-chair
- id: ocd-person/56f713aa-3887-4e45-996d-ca60006edd99
  name: Jerry N. Govan, Jr.
- id: ocd-person/aa158d61-1373-4c4a-9ad3-ea74bf422cc3
  name: Brandon Michael Newton
  end_date: '2018-11-11'
- id: ocd-person/4cb0dd3a-f986-46f9-ae86-59c89f93c1b9
  name: Linda "Lin" Bennett
- id: ocd-person/dee9ef06-ca37-40d5-ab7d-1f8679392b60
  name: MaryGail K. Douglas
<<<<<<< HEAD
  end_date: '2018-12-31'
=======
  end_date: '2018-11-11'
>>>>>>> 29d96833
- id: ocd-person/3d40ff3f-ddbf-4611-a366-9be7d55b9247
  name: Jason Elliott
  end_date: '2018-11-11'
- id: ocd-person/14cfa78e-9970-4c17-97dc-420de50ed081
  name: Ashley B. Trantham
  end_date: '2018-11-11'
- id: ocd-person/873033bc-b647-4d58-8b5e-14a61388daff
  name: Robert L. Brown
  role: second vice-chair
- id: ocd-person/abb69b9f-4e13-45d9-866b-c35bbb322a32
  name: Merita A. "Rita" Allison
  role: chairman
- id: ocd-person/ae65876e-c27c-49ff-a49f-d58bcbbd4bd5
  name: Terry Alexander
- id: ocd-person/61ad39ff-e788-4232-b68a-d9c8f128af7e
  name: John Taliaferro "Jay" West, IV
  end_date: '2018-11-11'
- id: ocd-person/faade2de-cf85-46e8-8c97-b342df89e527
  name: Joshua A. Putnam
<<<<<<< HEAD
  end_date: '2018-12-31'
=======
  end_date: '2018-11-11'
>>>>>>> 29d96833
- id: ocd-person/72f330b5-9ae0-40e6-b1d2-0ab6725cccf2
  name: Steven Wayne Long
- id: ocd-person/dfd3d968-b6d2-42de-a237-98337ed8343c
  name: William Scott Cogswell, Jr.
  end_date: '2018-11-11'
- id: ocd-person/010940bd-8041-4f17-b425-5f42c8c07526
  name: Bill Taylor
- id: ocd-person/66ff697c-3931-47e0-9eb2-090d366cec6d
  name: Tommy M. Stringer
- id: ocd-person/b7a3b3ce-c5ee-48c4-91d9-dfc1fcf6417f
  name: Wendy C. Brawley
  start_date: '2018-11-12'
- id: ocd-person/ee278d2b-ce89-40bf-af2c-42ede04e3afd
  name: Paula Rawl Calhoon
  start_date: '2018-11-12'
- id: ocd-person/85b6c740-53c9-4231-aa87-161e816738a5
  name: Converse A "Con" Chellis, IV
  start_date: '2018-11-12'
- id: ocd-person/083dd694-e9e1-43fb-a857-760acfb78ef8
  name: Bobby J. Cox
  start_date: '2018-11-12'
- id: ocd-person/023895b1-aeb4-410a-84d0-0059b3f10ee3
  name: Timothy A "Tim" McGinnis
  start_date: '2018-11-12'
- id: ocd-person/13c06705-600b-49d0-a5a0-393668a03e73
  name: Ivory Torrey Thigpen
  start_date: '2018-11-12'
- id: ocd-person/728e5331-d2ec-4c21-a271-be37ae8843ff
  name: Christopher Sloan "Chris" Wooten
  start_date: '2018-11-12'
- id: ocd-person/ebfb814e-0b47-4d8f-be94-63718f71a96c
  name: Richard L. "Richie" Yow
  start_date: '2018-11-12'<|MERGE_RESOLUTION|>--- conflicted
+++ resolved
@@ -9,11 +9,7 @@
 memberships:
 - id: ocd-person/0466cec7-17e6-4cc1-abc9-9dbe3fb769aa
   name: Patsy G. Knight
-<<<<<<< HEAD
-  end_date: '2018-12-31'
-=======
   end_date: '2018-11-11'
->>>>>>> 29d96833
 - id: ocd-person/dafa79f2-1f22-4fb4-9620-09d86ecddcb7
   name: R. Raye Felder
 - id: ocd-person/79c3a2ca-d046-4fc6-bfae-04a1fdd08546
@@ -28,11 +24,7 @@
   name: Linda "Lin" Bennett
 - id: ocd-person/dee9ef06-ca37-40d5-ab7d-1f8679392b60
   name: MaryGail K. Douglas
-<<<<<<< HEAD
-  end_date: '2018-12-31'
-=======
   end_date: '2018-11-11'
->>>>>>> 29d96833
 - id: ocd-person/3d40ff3f-ddbf-4611-a366-9be7d55b9247
   name: Jason Elliott
   end_date: '2018-11-11'
@@ -52,11 +44,7 @@
   end_date: '2018-11-11'
 - id: ocd-person/faade2de-cf85-46e8-8c97-b342df89e527
   name: Joshua A. Putnam
-<<<<<<< HEAD
-  end_date: '2018-12-31'
-=======
   end_date: '2018-11-11'
->>>>>>> 29d96833
 - id: ocd-person/72f330b5-9ae0-40e6-b1d2-0ab6725cccf2
   name: Steven Wayne Long
 - id: ocd-person/dfd3d968-b6d2-42de-a237-98337ed8343c
