[tool.poetry]
name = "openstates-people"
version = "1.3"
description = ""
authors = ["James Turk <james@openstates.org>"]

[tool.poetry.dependencies]
python = "^3.7"
yamlordereddictloader = "^0.4.0"
click = "^7.0"
Django = "^2.2"
PyYAML = "^5.1"
boto3 = "^1.9"
<<<<<<< HEAD
scrapelib = "^1.2"
openstates = "^5.3.0"
spatula = "^0.5.0"
Pillow = "^8.1.0"
=======
pillow = "^8.1"
scrapelib = "^1.2"
lxml = "^4.4"
openstates = "^5.4.0"
cssselect = "^1.1.0"
>>>>>>> 3bf876ef

[tool.poetry.dev-dependencies]
flake8 = "^3.7"
pytest = "^5.1"
pytest-django = "^3.5"
pytest-cov = "^2.7"
coveralls = "^1.8"

[tool.black]
line-length = 99
target-version = ["py37"]
exclude = '''
/(
    \.git
  | \.mypy_cache
  | \.tox
  | \.venv
  | _build
  | build
  | dist
)/
'''
[build-system]
requires = ["poetry>=0.12"]
build-backend = "poetry.masonry.api"
<|MERGE_RESOLUTION|>--- conflicted
+++ resolved
@@ -11,18 +11,10 @@
 Django = "^2.2"
 PyYAML = "^5.1"
 boto3 = "^1.9"
-<<<<<<< HEAD
 scrapelib = "^1.2"
-openstates = "^5.3.0"
+pillow = "^8.1"
+openstates = "^5.4.0"
 spatula = "^0.5.0"
-Pillow = "^8.1.0"
-=======
-pillow = "^8.1"
-scrapelib = "^1.2"
-lxml = "^4.4"
-openstates = "^5.4.0"
-cssselect = "^1.1.0"
->>>>>>> 3bf876ef
 
 [tool.poetry.dev-dependencies]
 flake8 = "^3.7"
