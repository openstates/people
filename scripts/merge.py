--- conflicted
+++ resolved
@@ -245,11 +245,7 @@
         if 'incoming' in new_obj:
             keep_both_ids = False
         merged = merge_people(old_obj, new_obj, keep_on_conflict=keep,
-<<<<<<< HEAD
                               keep_both_ids=keep_both_ids)
-=======
-                              keep_both_ids=False)
->>>>>>> ebbf921d
         dump_obj(merged, filename=old)
         os.remove(new)
         click.secho(f'merged files into {old}\ndeleted {new}\ncheck git diff before committing')
