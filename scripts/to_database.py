--- conflicted
+++ resolved
@@ -6,14 +6,12 @@
 from django.db import transaction
 import click
 import openstates_metadata as metadata
-<<<<<<< HEAD
-from utils import get_data_dir, get_jurisdiction_id, get_all_abbreviations, init_django
 
 try:
     from yaml import CLoader as Loader
 except ImportError:
     from yaml import Loader as Loader
-=======
+
 from utils import (
     get_data_dir,
     get_jurisdiction_id,
@@ -22,7 +20,7 @@
     legacy_districts,
     init_django,
 )
->>>>>>> 77612767715b65acc8a4f275575fe7a2e6a25d4b
+
 
 class CancelTransaction(Exception):
     pass
@@ -387,35 +385,6 @@
     )
 
 
-<<<<<<< HEAD
-<<<<<<< HEAD
-=======
-def init_django():  # pragma: no cover
-    conf.settings.configure(
-        conf.global_settings,
-        SECRET_KEY="not-important",
-        DEBUG=False,
-        INSTALLED_APPS=(
-            "django.contrib.contenttypes",
-            "opencivicdata.core.apps.BaseConfig",
-            "opencivicdata.legislative.apps.BaseConfig",
-        ),
-        DATABASES={
-            "default": {
-                "ENGINE": "django.contrib.gis.db.backends.postgis",
-                "NAME": os.environ["PGDATABASE"],
-                "USER": os.environ["PGUSER"],
-                "PASSWORD": os.environ["PGPASSWORD"],
-                "HOST": os.environ["PGHOST"],
-            }
-        },
-        MIDDLEWARE_CLASSES=(),
-    )
-    django.setup()
-
-
-=======
->>>>>>> 245fe642
 def create_parties():
     from opencivicdata.core.models import Organization
 
@@ -429,7 +398,7 @@
             click.secho(f"created party: {party}", fg="green")
 
 
->>>>>>> 77612767715b65acc8a4f275575fe7a2e6a25d4b
+
 @click.command()
 @click.argument("abbreviations", nargs=-1)
 @click.option(
