#!/usr/bin/env python
import os
import sys
import glob
from functools import lru_cache
from django.db import transaction
import click
import openstates_metadata as metadata
<<<<<<< HEAD
from utils import get_data_dir, get_jurisdiction_id, get_all_abbreviations, init_django

try:
    from yaml import CLoader as Loader
except ImportError:
    from yaml import Loader as Loader
=======
from utils import (
    get_data_dir,
    get_jurisdiction_id,
    get_all_abbreviations,
    load_yaml,
    legacy_districts,
)
>>>>>>> 24f94ea6


class CancelTransaction(Exception):
    pass


@lru_cache(128)
def cached_lookup(ModelCls, **kwargs):
    return ModelCls.objects.get(**kwargs)


def update_subobjects(person, fieldname, objects, read_manager=None):
    """ returns True if there are any updates """
    # we need the default manager for this field in case we need to do updates
    manager = getattr(person, fieldname)

    # if a read_manager is passed, we'll use that for all read operations
    # this is used for Person.memberships to ensure we don't wipe out committee memberships
    if read_manager is None:
        read_manager = manager

    current_count = read_manager.count()
    updated = False

    # if counts differ, we need to do an update for sure
    if current_count != len(objects):
        updated = True

    # check if all objects exist
    if not updated:
        qs = read_manager
        for obj in objects:
            qs = qs.exclude(**obj)

        if qs.exists():
            updated = True

    # if there's been an update, wipe the old & insert the new
    if updated:
        if current_count:
            read_manager.all().delete()
        for obj in objects:
            manager.create(**obj)
        # save to bump updated_at timestamp
        person.save()

    return updated


def get_update_or_create(ModelCls, data, lookup_keys):
    updated = created = False
    kwargs = {k: data[k] for k in lookup_keys}
    try:
        obj = ModelCls.objects.get(**kwargs)
        for field, value in data.items():
            if getattr(obj, field) != value:
                setattr(obj, field, value)
                updated = True
        if updated:
            obj.save()
    except ModelCls.DoesNotExist:
        obj = ModelCls.objects.create(**data)
        created = True
    return obj, created, updated


def load_person(data):
    # import has to be here so that Django is set up
    from opencivicdata.core.models import Person, Organization, Post

    fields = dict(
        id=data["id"],
        name=data["name"],
        given_name=data.get("given_name", ""),
        family_name=data.get("family_name", ""),
        gender=data.get("gender", ""),
        biography=data.get("biography", ""),
        birth_date=data.get("birth_date", ""),
        death_date=data.get("death_date", ""),
        image=data.get("image", ""),
        extras=data.get("extras", {}),
    )
    person, created, updated = get_update_or_create(Person, fields, ["id"])

    updated |= update_subobjects(person, "other_names", data.get("other_names", []))
    updated |= update_subobjects(person, "links", data.get("links", []))
    updated |= update_subobjects(person, "sources", data.get("sources", []))

    identifiers = []
    for scheme, value in data.get("ids", {}).items():
        identifiers.append({"scheme": scheme, "identifier": value})
    for identifier in data.get("other_identifiers", []):
        identifiers.append(identifier)
    updated |= update_subobjects(person, "identifiers", identifiers)

    contact_details = []
    for cd in data.get("contact_details", []):
        for type in ("address", "email", "voice", "fax"):
            if cd.get(type):
                contact_details.append(
                    {"note": cd.get("note", ""), "type": type, "value": cd[type]}
                )
    updated |= update_subobjects(person, "contact_details", contact_details)

    memberships = []
    for party in data.get("party", []):
        try:
            org = cached_lookup(Organization, classification="party", name=party["name"])
        except Organization.DoesNotExist:
            click.secho(f"no such party {party['name']}", fg="red")
            raise CancelTransaction()
        memberships.append(
            {
                "organization": org,
                "start_date": party.get("start_date", ""),
                "end_date": party.get("end_date", ""),
            }
        )
    for role in data.get("roles", []):
        if role["type"] in ("upper", "lower", "legislature"):
            try:
                org = cached_lookup(
                    Organization, classification=role["type"], jurisdiction_id=role["jurisdiction"]
                )
                post = org.posts.get(label=role["district"])
            except Organization.DoesNotExist:
                click.secho(
                    f"{person} no such organization {role['jurisdiction']} {role['type']}",
                    fg="red",
                )
                raise CancelTransaction()
            except Post.DoesNotExist:
                # if this is a legacy district, be quiet
                lds = legacy_districts(jurisdiction_id=role["jurisdiction"])
                if role["district"] in lds[role["type"]]:
                    continue
                click.secho(f"no such post {role}", fg="red")
                raise CancelTransaction()
        else:
            raise ValueError("unsupported role type")
        memberships.append(
            {
                "organization": org,
                "post": post,
                "start_date": role.get("start_date", ""),
                "end_date": role.get("end_date", ""),
            }
        )

    # note that we don't manager committee memberships here
    updated |= update_subobjects(
        person,
        "memberships",
        memberships,
        read_manager=person.memberships.exclude(organization__classification="committee"),
    )

    return created, updated


def load_org(data):
    from opencivicdata.core.models import Organization, Person

    parent_id = data["parent"]
    if parent_id.startswith("ocd-organization"):
        parent = Organization.objects.get(pk=parent_id)
    else:
        parent = Organization.objects.get(
            jurisdiction_id=data["jurisdiction"], classification=parent_id
        )

    fields = dict(
        id=data["id"],
        name=data["name"],
        jurisdiction_id=data["jurisdiction"],
        classification=data["classification"],
        founding_date=data.get("founding_date", ""),
        dissolution_date=data.get("dissolution_date", ""),
        parent=parent,
    )
    org, created, updated = get_update_or_create(Organization, fields, ["id"])

    updated |= update_subobjects(org, "links", data.get("links", []))
    updated |= update_subobjects(org, "sources", data.get("sources", []))

    memberships = []
    for role in data.get("memberships", []):
        if role.get("id"):
            try:
                person = Person.objects.get(pk=role["id"])
            except Person.DoesNotExist:
                click.secho(f"no such person {role['id']}", fg="red")
                raise CancelTransaction()
        else:
            person = None

        memberships.append(
            {
                "person": person,
                "person_name": role["name"],
                "role": role.get("role", "member"),
                "start_date": role.get("start_date", ""),
                "end_date": role.get("end_date", ""),
            }
        )
    updated |= update_subobjects(org, "memberships", memberships)

    return created, updated


def sort_organizations(orgs):
    order = []
    seen = set()
    how_many = len(orgs)

    while orgs:
        for org, filename in list(orgs):
            if (org["parent"].startswith("ocd-organization") and org["parent"] in seen) or not org[
                "parent"
            ].startswith("ocd-organization"):
                seen.add(org["id"])
                order.append((org, filename))
                orgs.remove((org, filename))

    # TODO: this doesn't check for infinite loops when two orgs refer to one another
    assert len(order) == how_many

    return order


def _echo_org_status(org, created, updated):
    if created:
        click.secho(f"{org} created", fg="green")
    elif updated:
        click.secho(f"{org} updated", fg="yellow")


def create_juris_orgs_posts(jurisdiction_id):
    from opencivicdata.core.models import Organization, Jurisdiction

    state = metadata.lookup(jurisdiction_id=jurisdiction_id)

    juris, _ = Jurisdiction.objects.update_or_create(
        id=state.jurisdiction_id,
        defaults={
            "name": state.name,
            "url": state.url,
            "classification": "government",
            "division_id": state.division_id,
        },
    )

    for chamber in state.chambers:
        org, _ = Organization.objects.update_or_create(
            # TODO: restore ID here
            # id=chamber.organization_id
            jurisdiction=juris,
            classification="legislature"
            if chamber.chamber_type == "unicameral"
            else chamber.chamber_type,
            defaults={"name": chamber.name},
        )

        # add posts to org
        posts = [
            {
                "label": d.name,
                "role": chamber.title,
                "division_id": d.division_id,
                "maximum_memberships": d.num_seats,
            }
            for d in chamber.districts
        ]
        updated = update_subobjects(org, "posts", posts)
        if updated:
            click.secho(f"updated {org} posts", fg="yellow")


def load_directory(files, type, jurisdiction_id, purge):
    ids = set()
    merged = {}
    created_count = 0
    updated_count = 0

    if type == "person":
        from opencivicdata.core.models import Person
        from opencivicdata.legislative.models import BillSponsorship

        existing_ids = set(
            Person.objects.filter(
                memberships__organization__jurisdiction_id=jurisdiction_id
            ).values_list("id", flat=True)
        )
        ModelCls = Person
        load_func = load_person
    elif type == "organization":
        from opencivicdata.core.models import Organization

        existing_ids = set(
            Organization.objects.filter(
                jurisdiction_id=jurisdiction_id, classification="committee"
            ).values_list("id", flat=True)
        )
        ModelCls = Organization
        load_func = load_org
    else:
        raise ValueError(type)

    all_data = []
    for filename in files:
        with open(filename) as f:
            data = load_yaml(f)
            all_data.append((data, filename))

    if type == "organization":
        all_data = sort_organizations(all_data)

    for data, filename in all_data:
        ids.add(data["id"])
        created, updated = load_func(data)

        if created:
            click.secho(f"created {type} from {filename}", fg="cyan", bold=True)
            created_count += 1
        elif updated:
            click.secho(f"updated {type} from {filename}", fg="cyan")
            updated_count += 1

    missing_ids = existing_ids - ids

    # check if missing ids are in need of a merge
    for missing_id in missing_ids:
        try:
            found = ModelCls.objects.get(
                identifiers__identifier=missing_id, identifiers__scheme="openstates"
            )
            merged[missing_id] = found.id
        except ModelCls.DoesNotExist:
            pass

    if merged:
        click.secho(f"{len(merged)} removed via merge", fg="yellow")
        for old, new in merged.items():
            click.secho(f"   {old} => {new}", fg="yellow")
            BillSponsorship.objects.filter(person_id=old).update(person_id=new)
            ModelCls.objects.filter(id=old).delete()
            missing_ids.remove(old)

    # ids that are still missing would need to be purged
    if missing_ids and not purge:
        click.secho(f"{len(missing_ids)} went missing, run with --purge to remove", fg="red")
        for id in missing_ids:
            mobj = ModelCls.objects.get(pk=id)
            click.secho(f"  {id}: {mobj}")
        raise CancelTransaction()
    elif missing_ids and purge:
        click.secho(f"{len(missing_ids)} purged", fg="yellow")
        ModelCls.objects.filter(id__in=missing_ids).delete()

    click.secho(
        f"processed {len(ids)} {type} files, {created_count} created, " f"{updated_count} updated",
        fg="green",
    )


<<<<<<< HEAD
=======
def init_django():  # pragma: no cover
    conf.settings.configure(
        conf.global_settings,
        SECRET_KEY="not-important",
        DEBUG=False,
        INSTALLED_APPS=(
            "django.contrib.contenttypes",
            "opencivicdata.core.apps.BaseConfig",
            "opencivicdata.legislative.apps.BaseConfig",
        ),
        DATABASES={
            "default": {
                "ENGINE": "django.contrib.gis.db.backends.postgis",
                "NAME": os.environ["PGDATABASE"],
                "USER": os.environ["PGUSER"],
                "PASSWORD": os.environ["PGPASSWORD"],
                "HOST": os.environ["PGHOST"],
            }
        },
        MIDDLEWARE_CLASSES=(),
    )
    django.setup()


def create_parties():
    from opencivicdata.core.models import Organization

    settings_file = os.path.join(os.path.dirname(__file__), "../settings.yml")
    with open(settings_file) as f:
        settings = load_yaml(f)
    parties = settings["parties"]
    for party in parties:
        org, created = Organization.objects.get_or_create(name=party, classification="party")
        if created:
            click.secho(f"created party: {party}", fg="green")


>>>>>>> 24f94ea6
@click.command()
@click.argument("abbreviations", nargs=-1)
@click.option(
    "--purge/--no-purge", default=False, help="Purge all legislators from DB that aren't in YAML."
)
@click.option(
    "--safe/--no-safe",
    default=False,
    help="Operate in safe mode, no changes will be written to database.",
)
def to_database(abbreviations, purge, safe):
    """
    Sync YAML files to DB.
    """
    init_django()

    create_parties()

    if not abbreviations:
        abbreviations = get_all_abbreviations()

    for abbr in abbreviations:
        click.secho("==== {} ====".format(abbr), bold=True)
        directory = get_data_dir(abbr)
        jurisdiction_id = get_jurisdiction_id(abbr)

        person_files = glob.glob(os.path.join(directory, "people/*.yml")) + glob.glob(
            os.path.join(directory, "retired/*.yml")
        )
        committee_files = glob.glob(os.path.join(directory, "organizations/*.yml"))

        if safe:
            click.secho("running in safe mode, no changes will be made", fg="magenta")

        try:
            with transaction.atomic():
                create_juris_orgs_posts(jurisdiction_id)
                load_directory(person_files, "person", jurisdiction_id, purge=purge)
                load_directory(committee_files, "organization", jurisdiction_id, purge=purge)
                if safe:
                    click.secho("ran in safe mode, no changes were made", fg="magenta")
                    raise CancelTransaction()
        except CancelTransaction:
            sys.exit(1)


if __name__ == "__main__":
    to_database()<|MERGE_RESOLUTION|>--- conflicted
+++ resolved
@@ -6,23 +6,14 @@
 from django.db import transaction
 import click
 import openstates_metadata as metadata
-<<<<<<< HEAD
-from utils import get_data_dir, get_jurisdiction_id, get_all_abbreviations, init_django
-
-try:
-    from yaml import CLoader as Loader
-except ImportError:
-    from yaml import Loader as Loader
-=======
 from utils import (
     get_data_dir,
     get_jurisdiction_id,
     get_all_abbreviations,
     load_yaml,
     legacy_districts,
+    init_django,
 )
->>>>>>> 24f94ea6
-
 
 class CancelTransaction(Exception):
     pass
@@ -387,32 +378,6 @@
     )
 
 
-<<<<<<< HEAD
-=======
-def init_django():  # pragma: no cover
-    conf.settings.configure(
-        conf.global_settings,
-        SECRET_KEY="not-important",
-        DEBUG=False,
-        INSTALLED_APPS=(
-            "django.contrib.contenttypes",
-            "opencivicdata.core.apps.BaseConfig",
-            "opencivicdata.legislative.apps.BaseConfig",
-        ),
-        DATABASES={
-            "default": {
-                "ENGINE": "django.contrib.gis.db.backends.postgis",
-                "NAME": os.environ["PGDATABASE"],
-                "USER": os.environ["PGUSER"],
-                "PASSWORD": os.environ["PGPASSWORD"],
-                "HOST": os.environ["PGHOST"],
-            }
-        },
-        MIDDLEWARE_CLASSES=(),
-    )
-    django.setup()
-
-
 def create_parties():
     from opencivicdata.core.models import Organization
 
@@ -426,7 +391,6 @@
             click.secho(f"created party: {party}", fg="green")
 
 
->>>>>>> 24f94ea6
 @click.command()
 @click.argument("abbreviations", nargs=-1)
 @click.option(
