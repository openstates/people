import re
import os
import glob
import uuid
import datetime
import yaml
import yamlordereddictloader
from collections import defaultdict
from yaml.representer import Representer
import openstates_metadata as metadata

# set up defaultdict representation
yaml.add_representer(defaultdict, Representer.represent_dict)

PHONE_RE = re.compile(
    r"""^
                      \D*(1?)\D*                                # prefix
                      (\d{3})\D*(\d{3})\D*(\d{4}).*?             # main 10 digits
                      (?:(?:ext|Ext|EXT)\.?\s*\s*(\d{1,4}))?    # extension
                      $""",
    re.VERBOSE,
)


def reformat_phone_number(phone):
    match = PHONE_RE.match(phone)
    if match:
        groups = match.groups()

        ext = groups[-1]
        if ext:
            ext = f" ext. {ext}"
        else:
            ext = ""

        if not groups[0]:
            groups = groups[1:-1]
        else:
            groups = groups[:-1]
        return "-".join(groups) + ext
    else:
        return phone


def reformat_address(address):
    return re.sub(r"\s+", " ", re.sub(r"\s*\n\s*", ";", address))


def ocd_uuid(type):
    return "ocd-{}/{}".format(type, uuid.uuid4())


def get_data_dir(abbr):
    return os.path.join(os.path.dirname(__file__), "../data", abbr)


def get_all_abbreviations():
    return sorted(os.listdir(os.path.join(os.path.dirname(__file__), "../data")))


def get_jurisdiction_id(abbr):
    return metadata.lookup(abbr=abbr).jurisdiction_id


def load_yaml(file_obj):
    return yaml.load(file_obj, Loader=yamlordereddictloader.SafeLoader)


def iter_objects(abbr, objtype):
    filenames = glob.glob(os.path.join(get_data_dir(abbr), objtype, "*.yml"))
    for filename in filenames:
        with open(filename) as f:
            yield load_yaml(f), filename


def dump_obj(obj, *, output_dir=None, filename=None):
    if output_dir:
        filename = os.path.join(output_dir, get_filename(obj))
    if not filename:
        raise ValueError("must provide output_dir or filename parameter")
    with open(filename, "w") as f:
        yaml.dump(obj, f, default_flow_style=False, Dumper=yamlordereddictloader.SafeDumper)


def get_filename(obj):
    id = obj["id"].split("/")[1]
    name = obj["name"]
    name = re.sub(r"\s+", "-", name)
    name = re.sub(r"[^a-zA-Z-]", "", name)
    return f"{name}-{id}.yml"


def role_is_active(role):
    now = datetime.datetime.utcnow().date().isoformat()
    return str(role.get("end_date")) is None or str(role.get("end_date")) > now


<<<<<<< HEAD
<<<<<<< HEAD
=======
>>>>>>> 245fe642
def init_django():  # pragma: no cover
    import django
    from django import conf

    conf.settings.configure(
        conf.global_settings,
        SECRET_KEY="not-important",
        DEBUG=False,
        INSTALLED_APPS=(
            "django.contrib.contenttypes",
            "opencivicdata.core.apps.BaseConfig",
            "opencivicdata.legislative.apps.BaseConfig",
        ),
        DATABASES={
            "default": {
                "ENGINE": "django.contrib.gis.db.backends.postgis",
                "NAME": os.environ["PGDATABASE"],
                "USER": os.environ["PGUSER"],
                "PASSWORD": os.environ["PGPASSWORD"],
                "HOST": os.environ["PGHOST"],
            }
        },
        MIDDLEWARE_CLASSES=(),
    )
    django.setup()
<<<<<<< HEAD
=======
=======

 
>>>>>>> 245fe642
def legacy_districts(**kwargs):
    """ can take jurisdiction_id or abbr via kwargs """
    legacy_districts = {"upper": [], "lower": []}
    for d in metadata.lookup(**kwargs).legacy_districts:
        legacy_districts[d.chamber_type].append(d.name)
    return legacy_districts
>>>>>>> 77612767715b65acc8a4f275575fe7a2e6a25d4b<|MERGE_RESOLUTION|>--- conflicted
+++ resolved
@@ -95,10 +95,6 @@
     return str(role.get("end_date")) is None or str(role.get("end_date")) > now
 
 
-<<<<<<< HEAD
-<<<<<<< HEAD
-=======
->>>>>>> 245fe642
 def init_django():  # pragma: no cover
     import django
     from django import conf
@@ -124,16 +120,12 @@
         MIDDLEWARE_CLASSES=(),
     )
     django.setup()
-<<<<<<< HEAD
-=======
-=======
 
- 
->>>>>>> 245fe642
+
 def legacy_districts(**kwargs):
     """ can take jurisdiction_id or abbr via kwargs """
     legacy_districts = {"upper": [], "lower": []}
     for d in metadata.lookup(**kwargs).legacy_districts:
         legacy_districts[d.chamber_type].append(d.name)
+
     return legacy_districts
->>>>>>> 77612767715b65acc8a4f275575fe7a2e6a25d4b