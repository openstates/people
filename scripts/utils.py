--- conflicted
+++ resolved
@@ -95,7 +95,6 @@
     return str(role.get("end_date")) is None or str(role.get("end_date")) > now
 
 
-<<<<<<< HEAD
 def init_django():  # pragma: no cover
     import django
     from django import conf
@@ -121,11 +120,11 @@
         MIDDLEWARE_CLASSES=(),
     )
     django.setup()
-=======
+
+ 
 def legacy_districts(**kwargs):
     """ can take jurisdiction_id or abbr via kwargs """
     legacy_districts = {"upper": [], "lower": []}
     for d in metadata.lookup(**kwargs).legacy_districts:
         legacy_districts[d.chamber_type].append(d.name)
-    return legacy_districts
->>>>>>> 24f94ea6
+    return legacy_districts